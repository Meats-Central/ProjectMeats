--- conflicted
+++ resolved
@@ -201,15 +201,12 @@
             status_of_load="Matched",
             item_description="Test product in storage",
         )
-<<<<<<< HEAD
-=======
         
         self.assertEqual(entry.product, self.product)
 
 
 """
 Tests for Purchase Orders API endpoints and version history.
->>>>>>> fbdf649d
 
         self.assertEqual(entry.product, self.product)
 
