--- conflicted
+++ resolved
@@ -2,11 +2,7 @@
 Django admin configuration for Purchase Orders app.
 """
 from django.contrib import admin
-<<<<<<< HEAD
-from .models import PurchaseOrder, CarrierPurchaseOrder, ColdStorageEntry
-=======
-from .models import PurchaseOrder, PurchaseOrderHistory
->>>>>>> c3a69036
+from .models import PurchaseOrder, CarrierPurchaseOrder, ColdStorageEntry, PurchaseOrderHistory
 
 
 @admin.register(PurchaseOrder)
@@ -103,52 +99,6 @@
     )
 
 
-@admin.register(PurchaseOrderHistory)
-class PurchaseOrderHistoryAdmin(admin.ModelAdmin):
-    """Admin interface for PurchaseOrderHistory model."""
-
-    list_display = (
-        "purchase_order",
-        "change_type",
-        "changed_by",
-        "created_on",
-    )
-    list_filter = (
-        "change_type",
-        "created_on",
-    )
-    search_fields = (
-        "purchase_order__order_number",
-        "changed_by__username",
-    )
-    readonly_fields = (
-        "purchase_order",
-        "changed_data",
-        "changed_by",
-        "change_type",
-        "created_on",
-        "modified_on",
-    )
-
-    fieldsets = (
-        (
-            "History Information",
-            {
-                "fields": (
-                    "purchase_order",
-                    "change_type",
-                    "changed_by",
-                    "changed_data",
-                )
-            },
-        ),
-        (
-            "Metadata",
-            {"fields": ("created_on", "modified_on"), "classes": ("collapse",)},
-        ),
-    )
-
-<<<<<<< HEAD
 
 @admin.register(CarrierPurchaseOrder)
 class CarrierPurchaseOrderAdmin(admin.ModelAdmin):
@@ -335,7 +285,52 @@
             {"fields": ("tenant", "created_on", "modified_on"), "classes": ("collapse",)},
         ),
     )
-=======
+
+@admin.register(PurchaseOrderHistory)
+class PurchaseOrderHistoryAdmin(admin.ModelAdmin):
+    """Admin interface for PurchaseOrderHistory model."""
+
+    list_display = (
+        "purchase_order",
+        "change_type",
+        "changed_by",
+        "created_on",
+    )
+    list_filter = (
+        "change_type",
+        "created_on",
+    )
+    search_fields = (
+        "purchase_order__order_number",
+        "changed_by__username",
+    )
+    readonly_fields = (
+        "purchase_order",
+        "changed_data",
+        "changed_by",
+        "change_type",
+        "created_on",
+        "modified_on",
+    )
+
+    fieldsets = (
+        (
+            "History Information",
+            {
+                "fields": (
+                    "purchase_order",
+                    "change_type",
+                    "changed_by",
+                    "changed_data",
+                )
+            },
+        ),
+        (
+            "Metadata",
+            {"fields": ("created_on", "modified_on"), "classes": ("collapse",)},
+        ),
+    )
+
     def has_add_permission(self, request):
         """Prevent manual creation of history entries."""
         return False
@@ -343,4 +338,3 @@
     def has_delete_permission(self, request, obj=None):
         """Prevent deletion of history entries."""
         return False
->>>>>>> c3a69036
