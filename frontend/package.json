{
  "name": "projectmeats-frontend",
  "version": "1.0.0",
  "description": "React frontend for ProjectMeats - migrated from PowerApps. For planned upgrades, see docs/ROADMAP.md",
  "private": true,
  "dependencies": {
    "@ant-design/icons": "^6.0.2",
    "@types/node": "^16.18.0",
    "@types/react": "^18.2.0",
    "@types/react-autosuggest": "^10.1.11",
    "@types/react-dom": "^18.2.0",
    "@types/react-router-dom": "^5.3.3",
    "@types/react-table": "^7.7.20",
    "@types/styled-components": "^5.1.0",
    "antd": "^5.27.3",
    "axios": "^1.6.0",
    "react": "^18.2.0",
    "react-autosuggest": "^10.1.0",
    "react-dom": "^18.2.0",
    "react-is": "^18.2.0",
    "react-router-dom": "^6.30.1",
    "react-scripts": "5.0.1",
    "react-table": "^7.8.0",
    "reactflow": "^11.11.4",
    "recharts": "^3.2.0",
    "styled-components": "^6.1.0",
    "typescript": "^4.9.5"
  },
  "scripts": {
    "start": "react-app-rewired start",
    "build": "react-app-rewired build",
    "build:production": "NODE_ENV=production npm run build",
    "test": "react-app-rewired test",
    "test:ci": "react-app-rewired test --coverage --passWithNoTests --watchAll=false",
    "eject": "react-app-rewired eject",
    "type-check": "tsc --noEmit",
    "format": "prettier --write src/**/*.{js,jsx,ts,tsx,json,css,md}",
    "lint": "eslint src/**/*.{js,jsx,ts,tsx}",
    "lint:fix": "eslint src/**/*.{js,jsx,ts,tsx} --fix",
    "analyze": "npm run build && npx bundle-analyzer build/static/js/*.js",
    "serve": "npx serve -s build -l 3000",
    "storybook": "storybook dev -p 6006",
    "build-storybook": "storybook build"
  },
  "browserslist": {
    "production": [
      ">0.2%",
      "not dead",
      "not op_mini all"
    ],
    "development": [
      "last 1 chrome version",
      "last 1 firefox version",
      "last 1 safari version"
    ]
  },
  "devDependencies": {
    "@storybook/addon-docs": "^9.1.5",
    "@storybook/addon-onboarding": "^9.1.5",
    "@storybook/preset-create-react-app": "^9.1.5",
    "@storybook/react-webpack5": "^9.1.5",
    "@testing-library/jest-dom": "^6.6.3",
    "@testing-library/react": "^16.3.0",
    "@types/jest": "^27.5.0",
    "@typescript-eslint/eslint-plugin": "^6.0.0",
    "@typescript-eslint/parser": "^6.0.0",
    "eslint": "^8.57.1",
    "prettier": "^3.6.2",
    "prop-types": "^15.8.1",
    "react-app-rewired": "^2.2.1",
<<<<<<< HEAD
    "react-refresh": "^0.14.2",
=======
    "react-refresh": "^0.14.0",
>>>>>>> e9f53784
    "serve": "^14.2.0",
    "storybook": "^9.1.5",
    "webpack": "^5.101.3",
    "yaml": "^2.8.2"
  },
  "overrides": {
    "@types/d3-dispatch": "^1.0.11"
  },
  "proxy": "http://localhost:8000"
}<|MERGE_RESOLUTION|>--- conflicted
+++ resolved
@@ -68,11 +68,7 @@
     "prettier": "^3.6.2",
     "prop-types": "^15.8.1",
     "react-app-rewired": "^2.2.1",
-<<<<<<< HEAD
-    "react-refresh": "^0.14.2",
-=======
     "react-refresh": "^0.14.0",
->>>>>>> e9f53784
     "serve": "^14.2.0",
     "storybook": "^9.1.5",
     "webpack": "^5.101.3",
