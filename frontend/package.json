{
  "name": "projectmeats-frontend",
  "version": "1.0.0",
  "description": "React frontend for ProjectMeats - migrated from PowerApps. For planned upgrades, see docs/ROADMAP.md",
  "private": true,
  "dependencies": {
    "@ant-design/icons": "^6.0.2",
    "@types/node": "^16.18.0",
    "@types/react": "^18.2.0",
    "@types/react-autosuggest": "^10.1.11",
    "@types/react-dom": "^18.2.0",
    "@types/react-router-dom": "^5.3.3",
    "@types/react-table": "^7.7.20",
    "@types/styled-components": "^5.1.0",
    "antd": "^5.27.3",
    "axios": "^1.6.0",
    "react": "^18.2.0",
    "react-autosuggest": "^10.1.0",
    "react-dom": "^18.2.0",
<<<<<<< HEAD
=======
    "react-is": "^18.3.1",
>>>>>>> 809a56b2
    "react-router-dom": "^6.30.1",
    "react-scripts": "5.0.1",
    "react-table": "^7.8.0",
    "reactflow": "^11.11.4",
    "recharts": "^3.2.0",
    "styled-components": "^6.1.0",
    "typescript": "^4.9.5"
  },
  "scripts": {
    "start": "react-app-rewired start",
    "build": "react-app-rewired build",
    "build:production": "NODE_ENV=production npm run build",
    "test": "react-app-rewired test",
    "test:ci": "react-app-rewired test --coverage --passWithNoTests --watchAll=false",
    "eject": "react-app-rewired eject",
    "type-check": "tsc --noEmit",
    "format": "prettier --write src/**/*.{js,jsx,ts,tsx,json,css,md}",
    "lint": "eslint src/**/*.{js,jsx,ts,tsx}",
    "lint:fix": "eslint src/**/*.{js,jsx,ts,tsx} --fix",
    "analyze": "npm run build && npx bundle-analyzer build/static/js/*.js",
    "serve": "npx serve -s build -l 3000",
    "storybook": "storybook dev -p 6006",
    "build-storybook": "storybook build"
  },
  "browserslist": {
    "production": [
      ">0.2%",
      "not dead",
      "not op_mini all"
    ],
    "development": [
      "last 1 chrome version",
      "last 1 firefox version",
      "last 1 safari version"
    ]
  },
  "devDependencies": {
    "@storybook/addon-docs": "^9.1.5",
    "@storybook/addon-onboarding": "^9.1.5",
    "@storybook/preset-create-react-app": "^9.1.5",
    "@storybook/react-webpack5": "^9.1.5",
    "@testing-library/jest-dom": "^6.6.3",
    "@testing-library/react": "^16.3.0",
    "@types/jest": "^27.5.0",
    "@typescript-eslint/eslint-plugin": "^6.0.0",
    "@typescript-eslint/parser": "^6.0.0",
    "eslint": "^8.57.1",
    "prettier": "^3.6.2",
    "prop-types": "^15.8.1",
    "react-app-rewired": "^2.2.1",
    "react-refresh": "^0.14.2",
    "serve": "^14.2.0",
    "storybook": "^9.1.5",
    "webpack": "^5.101.3",
    "yaml": "^2.8.2"
  },
  "overrides": {
    "@types/d3-dispatch": "^1.0.11"
  },
  "proxy": "http://localhost:8000"
}<|MERGE_RESOLUTION|>--- conflicted
+++ resolved
@@ -17,10 +17,7 @@
     "react": "^18.2.0",
     "react-autosuggest": "^10.1.0",
     "react-dom": "^18.2.0",
-<<<<<<< HEAD
-=======
     "react-is": "^18.3.1",
->>>>>>> 809a56b2
     "react-router-dom": "^6.30.1",
     "react-scripts": "5.0.1",
     "react-table": "^7.8.0",
