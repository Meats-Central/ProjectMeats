{
  "name": "projectmeats-frontend",
  "version": "1.0.0",
  "description": "React frontend for ProjectMeats - migrated from PowerApps. For planned upgrades, see docs/ROADMAP.md",
  "private": true,
  "dependencies": {
    "@ant-design/icons": "^6.0.2",
    "@types/node": "^16.18.0",
    "@types/react": "^18.2.0",
    "@types/react-autosuggest": "^10.1.11",
    "@types/react-dom": "^18.2.0",
    "@types/react-router-dom": "^5.3.3",
    "@types/react-table": "^7.7.20",
    "@types/styled-components": "^5.1.0",
    "antd": "^5.27.3",
    "axios": "^1.6.0",
    "react": "^18.2.0",
    "react-autosuggest": "^10.1.0",
    "react-dom": "^18.2.0",
    "react-is": "^18.2.0",
    "react-router-dom": "^6.30.1",
    "react-scripts": "5.0.1",
    "react-table": "^7.8.0",
    "reactflow": "^11.11.4",
    "recharts": "^3.2.0",
    "styled-components": "^6.1.0",
    "typescript": "^4.9.5"
  },
  "scripts": {
    "start": "react-app-rewired start",
    "build": "react-app-rewired build",
    "build:production": "NODE_ENV=production npm run build",
    "test": "react-app-rewired test",
    "test:ci": "react-app-rewired test --coverage --passWithNoTests --watchAll=false",
    "eject": "react-app-rewired eject",
    "type-check": "tsc --noEmit",
    "format": "prettier --write src/**/*.{js,jsx,ts,tsx,json,css,md}",
    "lint": "eslint src/**/*.{js,jsx,ts,tsx}",
    "lint:fix": "eslint src/**/*.{js,jsx,ts,tsx} --fix",
    "analyze": "npm run build && npx bundle-analyzer build/static/js/*.js",
    "serve": "npx serve -s build -l 3000",
    "storybook": "storybook dev -p 6006",
    "build-storybook": "storybook build"
  },
  "browserslist": {
    "production": [
      ">0.2%",
      "not dead",
      "not op_mini all"
    ],
    "development": [
      "last 1 chrome version",
      "last 1 firefox version",
      "last 1 safari version"
    ]
  },
  "devDependencies": {
    "@storybook/addon-docs": "^9.1.5",
    "@storybook/addon-onboarding": "^9.1.5",
    "@storybook/preset-create-react-app": "^9.1.5",
    "@storybook/react-webpack5": "^9.1.5",
    "@testing-library/jest-dom": "^6.6.3",
    "@testing-library/react": "^16.3.0",
    "@types/jest": "^27.5.0",
    "@typescript-eslint/eslint-plugin": "^6.0.0",
    "@typescript-eslint/parser": "^6.0.0",
    "eslint": "^8.57.1",
    "prettier": "^3.6.2",
    "prop-types": "^15.8.1",
    "react-app-rewired": "^2.2.1",
<<<<<<< HEAD
    "react-refresh": "^0.14.0",
=======
    "react-refresh": "^0.14.2",
>>>>>>> c1805643
    "serve": "^14.2.0",
    "storybook": "^9.1.5",
    "webpack": "^5.101.3",
    "yaml": "^2.8.2"
  },
  "overrides": {
    "@types/d3-dispatch": "^1.0.11"
  },
  "proxy": "http://localhost:8000"
}<|MERGE_RESOLUTION|>--- conflicted
+++ resolved
@@ -17,7 +17,6 @@
     "react": "^18.2.0",
     "react-autosuggest": "^10.1.0",
     "react-dom": "^18.2.0",
-    "react-is": "^18.2.0",
     "react-router-dom": "^6.30.1",
     "react-scripts": "5.0.1",
     "react-table": "^7.8.0",
@@ -68,15 +67,10 @@
     "prettier": "^3.6.2",
     "prop-types": "^15.8.1",
     "react-app-rewired": "^2.2.1",
-<<<<<<< HEAD
-    "react-refresh": "^0.14.0",
-=======
     "react-refresh": "^0.14.2",
->>>>>>> c1805643
     "serve": "^14.2.0",
     "storybook": "^9.1.5",
-    "webpack": "^5.101.3",
-    "yaml": "^2.8.2"
+    "webpack": "^5.101.3"
   },
   "overrides": {
     "@types/d3-dispatch": "^1.0.11"
