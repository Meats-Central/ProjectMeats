--- conflicted
+++ resolved
@@ -5,11 +5,7 @@
 import { UserProfile } from '../types';
 import { config } from '../config/runtime';
 
-<<<<<<< HEAD
-const API_BASE_URL = config.API_BASE_URL;
-=======
 const API_BASE_URL = process.env.REACT_APP_API_BASE_URL || '/api/v1';
->>>>>>> 32671170
 
 export interface LoginCredentials {
   username: string;
