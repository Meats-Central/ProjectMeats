/**
 * Authentication service for managing user authentication state.
 */
import axios from 'axios';
<<<<<<< HEAD
import { config } from '../config/runtime';
=======
>>>>>>> bf2f4f53
import { UserProfile } from '../types';

const API_BASE_URL = config.API_BASE_URL;

export interface LoginCredentials {
  username: string;
  password: string;
}

export interface SignUpCredentials {
  username: string;
  email: string;
  password: string;
  firstName: string;
  lastName: string;
  company?: string;
}

export interface AuthResponse {
  token: string;
  user: UserProfile;
}

export class AuthService {
  private token: string | null = null;
  private user: UserProfile | null = null;

  constructor() {
    // Initialize from localStorage
    this.token = localStorage.getItem('authToken');
    const storedUser = localStorage.getItem('user');
    if (storedUser) {
      try {
        this.user = JSON.parse(storedUser);
      } catch (error) {
        console.error('Error parsing stored user data:', error);
        localStorage.removeItem('user');
      }
    }
  }

  async login(credentials: LoginCredentials): Promise<UserProfile> {
    try {
      const response = await axios.post(`${API_BASE_URL}/auth/login/`, credentials);
      const { token, user } = response.data;

      this.token = token;
      this.user = user;

      // Store in localStorage
      localStorage.setItem('authToken', token);
      localStorage.setItem('user', JSON.stringify(user));

      return user;
    } catch (error) {
      if (axios.isAxiosError(error)) {
        throw new Error(error.response?.data?.error || 'Login failed');
      }
      throw new Error('Login failed');
    }
  }

  async signUp(credentials: SignUpCredentials): Promise<UserProfile> {
    try {
      const response = await axios.post(`${API_BASE_URL}/auth/signup/`, {
        username: credentials.username,
        email: credentials.email,
        password: credentials.password,
        firstName: credentials.firstName,
        lastName: credentials.lastName,
      });

      const { token, user } = response.data;

      this.token = token;
      this.user = user;

      // Store in localStorage
      localStorage.setItem('authToken', token);
      localStorage.setItem('user', JSON.stringify(user));

      return user;
    } catch (error) {
      if (axios.isAxiosError(error)) {
        throw new Error(error.response?.data?.error || 'Sign up failed');
      }
      throw new Error('Sign up failed');
    }
  }

  async logout(): Promise<void> {
    try {
      if (this.token) {
        await axios.post(
          `${API_BASE_URL}/auth/logout/`,
          {},
          {
            headers: { Authorization: `Token ${this.token}` },
          }
        );
      }
    } catch (error) {
      console.error('Logout error:', error);
    } finally {
      // Clear local state and storage regardless of API call success
      this.token = null;
      this.user = null;
      localStorage.removeItem('authToken');
      localStorage.removeItem('user');
    }
  }

  async getCurrentUser(): Promise<UserProfile | null> {
    if (!this.token) {
      return null;
    }

    // If we have a stored user, return it
    if (this.user) {
      return this.user;
    }

    // Try to get user from localStorage if we have a token but no user in memory
    const storedUser = localStorage.getItem('user');
    if (storedUser) {
      try {
        this.user = JSON.parse(storedUser);
        return this.user;
      } catch (error) {
        console.error('Error parsing stored user data:', error);
        localStorage.removeItem('user');
      }
    }

    // If we have a token but no user data, something went wrong - clear auth state
    console.warn('Token exists but no user data found - clearing auth state');
    await this.logout();
    return null;
  }

  getToken(): string | null {
    return this.token;
  }

  getUser(): UserProfile | null {
    return this.user;
  }

  isAuthenticated(): boolean {
    return !!this.token && !!this.user;
  }

  isAdmin(): boolean {
    return this.user?.is_staff || this.user?.is_superuser || false;
  }
}

// Export singleton instance
export const authService = new AuthService();<|MERGE_RESOLUTION|>--- conflicted
+++ resolved
@@ -2,13 +2,9 @@
  * Authentication service for managing user authentication state.
  */
 import axios from 'axios';
-<<<<<<< HEAD
-import { config } from '../config/runtime';
-=======
->>>>>>> bf2f4f53
 import { UserProfile } from '../types';
 
-const API_BASE_URL = config.API_BASE_URL;
+const API_BASE_URL = process.env.REACT_APP_API_BASE_URL || '/api/v1';
 
 export interface LoginCredentials {
   username: string;
