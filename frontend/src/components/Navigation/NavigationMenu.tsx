--- conflicted
+++ resolved
@@ -1,21 +1,12 @@
 /**
  * NavigationMenu Component
  * 
-<<<<<<< HEAD
- * Handles nested navigation with expandable/collapsible submenus
- * Supports multi-level hierarchies with proper indentation
- */
-import React, { useState } from 'react';
-import { NavLink, useLocation } from 'react-router-dom';
-import styled from 'styled-components';
-=======
  * Handles nested navigation with expandable/collapsible accordion submenus
  * Supports multi-level hierarchies with proper indentation and smooth animations
  */
 import React, { useState, useEffect } from 'react';
 import { NavLink, useLocation } from 'react-router-dom';
 import styled, { css } from 'styled-components';
->>>>>>> origin/development
 import { NavigationItem } from '../../config/navigation';
 import { useTheme } from '../../contexts/ThemeContext';
 import { Theme } from '../../config/theme';
@@ -26,14 +17,6 @@
   level?: number;
 }
 
-<<<<<<< HEAD
-const NavigationMenu: React.FC<NavigationMenuProps> = ({ items, isExpanded: sidebarExpanded, level = 0 }) => {
-  const { theme } = useTheme();
-  const location = useLocation();
-  const [expandedItems, setExpandedItems] = useState<Set<string>>(new Set());
-
-  const toggleExpand = (label: string) => {
-=======
 // Chevron SVG icon component for accordion expand/collapse
 const ChevronIcon: React.FC<{ isExpanded: boolean }> = ({ isExpanded }) => (
   <svg 
@@ -93,7 +76,6 @@
       e.preventDefault();
       e.stopPropagation();
     }
->>>>>>> origin/development
     setExpandedItems((prev) => {
       const newSet = new Set(prev);
       if (newSet.has(label)) {
@@ -113,8 +95,6 @@
     return false;
   };
 
-<<<<<<< HEAD
-=======
   const isExactActive = (item: NavigationItem): boolean => {
     return item.path === location.pathname;
   };
@@ -194,53 +174,10 @@
     </MenuButton>
   );
 
->>>>>>> origin/development
   return (
     <MenuContainer>
       {items.map((item) => {
         const hasChildren = item.children && item.children.length > 0;
-<<<<<<< HEAD
-        const isExpanded = expandedItems.has(item.label);
-        const active = isActive(item);
-
-        return (
-          <MenuItem key={item.label} $level={level}>
-            {item.path ? (
-              <StyledNavLink
-                to={item.path}
-                $theme={theme}
-                $level={level}
-                $active={active}
-                onClick={() => hasChildren && toggleExpand(item.label)}
-              >
-                <NavIcon $color={item.color}>{item.icon}</NavIcon>
-                {sidebarExpanded && <NavLabel>{item.label}</NavLabel>}
-                {hasChildren && sidebarExpanded && (
-                  <ExpandIcon $isExpanded={isExpanded}>
-                    {isExpanded ? '▼' : '▶'}
-                  </ExpandIcon>
-                )}
-              </StyledNavLink>
-            ) : (
-              <MenuButton
-                onClick={() => toggleExpand(item.label)}
-                $theme={theme}
-                $level={level}
-                $active={active}
-              >
-                <NavIcon $color={item.color}>{item.icon}</NavIcon>
-                {sidebarExpanded && <NavLabel>{item.label}</NavLabel>}
-                {hasChildren && sidebarExpanded && (
-                  <ExpandIcon $isExpanded={isExpanded}>
-                    {isExpanded ? '▼' : '▶'}
-                  </ExpandIcon>
-                )}
-              </MenuButton>
-            )}
-
-            {hasChildren && isExpanded && (
-              <SubMenu $isExpanded={isExpanded}>
-=======
         const isItemExpanded = expandedItems.has(item.label);
         const active = isActive(item);
         const exactActive = isExactActive(item);
@@ -260,17 +197,12 @@
             {menuItemContent}
             {hasChildren && (
               <AccordionContent $isExpanded={isItemExpanded && sidebarExpanded} $isDarkMode={isDarkMode}>
->>>>>>> origin/development
                 <NavigationMenu
                   items={item.children!}
                   isExpanded={sidebarExpanded}
                   level={level + 1}
                 />
-<<<<<<< HEAD
-              </SubMenu>
-=======
               </AccordionContent>
->>>>>>> origin/development
             )}
           </MenuItem>
         );
@@ -282,62 +214,11 @@
 const MenuContainer = styled.div`
   display: flex;
   flex-direction: column;
-<<<<<<< HEAD
-=======
   gap: 2px;
->>>>>>> origin/development
 `;
 
 const MenuItem = styled.div<{ $level: number }>`
   position: relative;
-<<<<<<< HEAD
-  margin-bottom: 2px;
-`;
-
-const StyledNavLink = styled(NavLink)<{ $theme: Theme; $level: number; $active: boolean }>`
-  display: flex;
-  align-items: center;
-  gap: 12px;
-  padding: 10px 15px;
-  padding-left: ${(props) => 15 + props.$level * 20}px;
-  color: white;
-  text-decoration: none;
-  transition: all 0.2s ease;
-  font-size: ${(props) => Math.max(14 - props.$level, 12)}px;
-  background: ${(props) => (props.$active ? 'rgba(255, 255, 255, 0.15)' : 'transparent')};
-  border-left: ${(props) => (props.$active ? '3px solid #667eea' : '3px solid transparent')};
-
-  &:hover {
-    background-color: rgba(255, 255, 255, 0.1);
-    color: white;
-  }
-
-  &.active {
-    background-color: rgba(255, 255, 255, 0.15);
-    border-left: 3px solid #667eea;
-  }
-`;
-
-const MenuButton = styled.button<{ $theme: Theme; $level: number; $active: boolean }>`
-  width: 100%;
-  display: flex;
-  align-items: center;
-  gap: 12px;
-  padding: 10px 15px;
-  padding-left: ${(props) => 15 + props.$level * 20}px;
-  color: white;
-  background: ${(props) => (props.$active ? 'rgba(255, 255, 255, 0.15)' : 'transparent')};
-  border: none;
-  border-left: ${(props) => (props.$active ? '3px solid #667eea' : '3px solid transparent')};
-  cursor: pointer;
-  transition: all 0.2s ease;
-  font-size: ${(props) => Math.max(14 - props.$level, 12)}px;
-  text-align: left;
-
-  &:hover {
-    background-color: rgba(255, 255, 255, 0.1);
-    color: white;
-=======
 `;
 
 const baseItemStyles = css<{ $level: number; $active: boolean; $isDarkMode: boolean }>`
@@ -458,20 +339,11 @@
       ? 'rgba(255, 255, 255, 0.1)' 
       : 'rgba(0, 0, 0, 0.05)'};
     color: ${(props) => props.$isDarkMode ? 'white' : '#1e293b'};
->>>>>>> origin/development
   }
 `;
 
 const NavIcon = styled.span<{ $color?: string }>`
   font-size: 18px;
-<<<<<<< HEAD
-  min-width: 18px;
-  display: flex;
-  align-items: center;
-  justify-content: center;
-  color: ${(props) => props.$color || 'white'};
-  filter: ${(props) => (props.$color ? 'none' : 'none')};
-=======
   min-width: 20px;
   height: 20px;
   display: flex;
@@ -479,11 +351,7 @@
   justify-content: center;
   color: inherit;
   flex-shrink: 0;
-<<<<<<< HEAD
->>>>>>> origin/development
-=======
   opacity: 0.9;
->>>>>>> 3d36e46f
 `;
 
 const NavLabel = styled.span`
@@ -492,22 +360,6 @@
   white-space: nowrap;
   overflow: hidden;
   text-overflow: ellipsis;
-<<<<<<< HEAD
-`;
-
-const ExpandIcon = styled.span<{ $isExpanded: boolean }>`
-  font-size: 10px;
-  transition: transform 0.2s ease;
-  transform: ${(props) => (props.$isExpanded ? 'rotate(0deg)' : 'rotate(-90deg)')};
-  margin-left: auto;
-`;
-
-const SubMenu = styled.div<{ $isExpanded: boolean }>`
-  overflow: hidden;
-  max-height: ${(props) => (props.$isExpanded ? '1000px' : '0')};
-  transition: max-height 0.3s ease;
-  background: rgba(0, 0, 0, 0.2);
-=======
   letter-spacing: 0.01em;
 `;
 
@@ -528,7 +380,6 @@
   border-radius: 4px;
   margin-left: 8px;
   margin-right: 8px;
->>>>>>> origin/development
 `;
 
 export default NavigationMenu;