--- conflicted
+++ resolved
@@ -25,10 +25,7 @@
 
 const Settings: React.FC = () => {
   const { user } = useAuth();
-<<<<<<< HEAD
   useTheme(); // Initialize theme context
-=======
->>>>>>> fc210ecc
   const fileInputRef = useRef<HTMLInputElement>(null);
   const [currentTenant, setCurrentTenant] = useState<Tenant | null>(null);
   const [logoFile, setLogoFile] = useState<File | null>(null);
