# ProjectMeats

<!-- End-to-End Deployment Pipeline Test - 2025-11-29 -->
<<<<<<< HEAD
=======
<!-- Second E2E validation - Round 2 - 18:44 UTC -->
>>>>>>> 774f92da

A business management application for meat sales brokers, migrated from PowerApps to Django REST Framework (backend) and React TypeScript (frontend). Manages suppliers, customers, purchase orders, accounts receivables, and related business entities with an AI Assistant featuring Copilot-style UI and document processing.

## 🚀 Quick Start (5 Minutes)

**📖 For deployment, see [docs/DEPLOYMENT_GUIDE.md](docs/DEPLOYMENT_GUIDE.md) - Comprehensive deployment guide**

**Prerequisites**: Python 3.9+, Node.js 16+, PostgreSQL 12+ (recommended) or SQLite (fallback)

```bash
# Option 1: Automated Setup (Recommended)
python setup_env.py

# Option 2: Centralized Environment Configuration
python config/manage_env.py setup development
```

The automated setup script configures everything needed including authentication, database, and AI features. For advanced environment management, use the centralized configuration system detailed below.

## 🏗️ Technology Stack

- **Backend**: Django 4.2.7 + Django REST Framework + PostgreSQL (recommended) or SQLite (fallback)
- **Multi-tenancy**: django-tenants for schema-based isolation + shared-schema approach
- **Frontend**: React 18.2.0 + TypeScript + Styled Components  
- **AI Assistant**: OpenAI GPT-4 integration with modern Copilot-style interface
- **Authentication**: Django User system with profile management
- **API**: RESTful endpoints with OpenAPI documentation
- **Testing**: 95+ comprehensive backend tests

## 📁 Project Structure

```
ProjectMeats3/
├── backend/                    # Django REST Framework API
│   ├── apps/                  # Business entities (9 complete)
│   │   ├── accounts_receivables/  # Customer payments
│   │   ├── suppliers/            # Supplier management
│   │   ├── customers/            # Customer relationships
│   │   ├── purchase_orders/      # Order processing
│   │   ├── plants/              # Processing facilities
│   │   ├── contacts/            # Contact management
│   │   └── core/                # Shared utilities
│   └── requirements.txt
├── frontend/                   # React TypeScript application
│   ├── src/
│   │   ├── components/         # Reusable UI components
│   │   ├── screens/           # Main application screens
│   │   ├── services/         # API communication
│   │   └── shared/           # Shared utilities (re-exports from /shared)
│   └── package.json
├── mobile/                     # React Native mobile app
│   └── src/
│       └── shared/            # Shared utilities (re-exports from /shared)
├── shared/                     # Cross-platform shared utilities
│   └── utils.ts              # Common TypeScript utilities
├── docs/                      # Documentation
├── archived/                  # Archived files (legacy docs, outdated code)
│   ├── docs/                  # Archived documentation
│   └── code/                  # Archived code/config files
└── config/                    # Centralized configuration
```

## 🚀 Quick Setup

### Recommended Setup (Centralized Configuration)
```bash
# 0. Set up PostgreSQL (recommended for environment parity)
# Option A: Install PostgreSQL locally
# macOS: brew install postgresql
# Ubuntu: sudo apt-get install postgresql postgresql-contrib
# Windows: Download from https://www.postgresql.org/download/windows/

# Option B: Use Docker
# docker run --name projectmeats-postgres -e POSTGRES_PASSWORD=postgres -p 5432:5432 -d postgres:15

# 1. Set up environment using centralized configuration
python config/manage_env.py setup development

# 2. Configure database (edit config/environments/development.env)
# For PostgreSQL:
# DB_ENGINE=django.db.backends.postgresql
# DB_NAME=projectmeats_dev
# DB_USER=postgres
# DB_PASSWORD=postgres
# DB_HOST=localhost
# DB_PORT=5432
#
# For SQLite (fallback):
# DB_ENGINE=django.db.backends.sqlite3

# 3. Install dependencies  
pip install -r backend/requirements.txt
cd frontend && npm install && cd ..

# 4. Set up pre-commit hooks (REQUIRED)
pre-commit install

# 5. Run database migrations
cd backend && python manage.py migrate && cd ..

# 6. Start development servers
make dev
```

### Alternative Setup (Legacy)
```bash
# Use the legacy setup script
python setup_env.py
```

### Environment Configuration

This project uses a **centralized environment configuration system** for better maintainability:

- **📁 config/environments/** - Environment-specific configurations (dev/staging/prod)
- **🔧 config/manage_env.py** - Environment management script
- **📖 docs/ENVIRONMENT_GUIDE.md** - Complete configuration guide

**Quick Commands:**
```bash
python config/manage_env.py setup development  # Set up dev environment
python config/manage_env.py setup staging      # Set up staging environment  
python config/manage_env.py setup production   # Set up production environment
python config/manage_env.py validate           # Validate current configuration
```

**Prerequisites**: Python 3.9+, Node.js 16+, Git

### Option 1: Quick Setup (Automated)
```bash
# 1. Clone and enter directory
git clone https://github.com/Meats-Central/ProjectMeats3.git
cd ProjectMeats3

# 2. Run setup (handles everything automatically)
python setup_env.py

# 3. Set up pre-commit hooks (REQUIRED - run this after setup)
pre-commit install

# 4. Start development servers
make dev
# Windows: run backend and frontend in separate terminals
```

### Option 2: Centralized Environment Management
```bash
# 1. Set up environment using centralized configuration
python config/manage_env.py setup development

# 2. Install dependencies  
pip install -r backend/requirements.txt
cd frontend && npm install && cd ..

# 3. Set up pre-commit hooks (REQUIRED)
pre-commit install

# 4. Run database migrations
cd backend && python manage.py migrate && cd ..

# 5. Start development servers
make dev
```

**Access your application:**
- **Frontend**: http://localhost:3000
- **API Docs**: http://localhost:8000/api/docs/
- **Admin Panel**: http://localhost:8000/admin/

> **Note**: Default superuser credentials are set via environment variables. See `config/environments/development.env` for the `DEVELOPMENT_SUPERUSER_USERNAME`, `DEVELOPMENT_SUPERUSER_EMAIL`, and `DEVELOPMENT_SUPERUSER_PASSWORD` settings.

## 🔒 Pre-commit Hooks (REQUIRED)

**⚠️ CRITICAL**: After cloning the repository, you **MUST** run `pre-commit install` to set up Git hooks that prevent common errors.

```bash
# Install pre-commit hooks (run once after cloning)
pre-commit install
```

### What the hooks do:
- **Code formatting**: Automatically format Python code with Black and isort
- **Code quality**: Check Python syntax and style with flake8
- **Migration validation**: **Validate Django migrations on every commit** to prevent CI failures
- **File checks**: Prevent large files, merge conflicts, and syntax errors

### Why this is required:
The migration validation hook runs `python manage.py makemigrations --check --dry-run` on every commit. This **prevents CI pipeline failures** by ensuring:
1. All model changes have corresponding migration files
2. No unapplied migrations exist before pushing code
3. Migration files are committed with model changes

**If you skip this step**, your PRs will fail CI checks when unapplied migrations are detected.

### Testing your hooks:
```bash
# Test pre-commit hooks manually
pre-commit run --all-files

# Run specific hook
pre-commit run validate-django-migrations
```

## 🏢 Multi-Tenancy Configuration

ProjectMeats implements a **dual multi-tenancy architecture** using django-tenants for maximum flexibility:

### Architecture Overview

1. **Schema-Based Multi-Tenancy** (django-tenants)
   - Complete data isolation using PostgreSQL schemas
   - Each tenant gets its own database schema
   - Models: `Client` and `Domain` (inheriting from `TenantMixin` and `DomainMixin`)
   - Best for: Enterprise deployments requiring strict data isolation

2. **Shared-Schema Multi-Tenancy** (Legacy/Custom)
   - Data isolation via tenant foreign keys
   - All tenants share the same database schema
   - Models: `Tenant`, `TenantUser`, and `TenantDomain`
   - Best for: Simpler deployments and backward compatibility

### Django Settings Structure

The multi-tenancy settings are split between **SHARED_APPS** and **TENANT_APPS** as required by django-tenants:

**SHARED_APPS** (in `backend/projectmeats/settings/base.py`):
```python
SHARED_APPS = [
    "django_tenants",  # Must be first
    "django.contrib.admin",
    "django.contrib.auth",
    "django.contrib.contenttypes",
    # ... core Django apps
    "apps.core",
    "apps.tenants",  # Tenant management
]
```

**TENANT_APPS** (tenant-specific data):
```python
TENANT_APPS = [
    "django.contrib.admin",  # Tenant-specific admin
    "django.contrib.auth",   # Tenant-specific users
    # ... business apps
    "apps.suppliers",
    "apps.customers",
    "apps.purchase_orders",
    # ... other tenant-specific apps
]
```

### Middleware Configuration

The middleware stack includes django-tenants middleware for schema-based routing:

```python
MIDDLEWARE = [
    "django_tenants.middleware.TenantMainMiddleware",  # Must be first
    # ... other middleware
    "apps.tenants.middleware.TenantMiddleware",  # Custom middleware for additional features
]
```

### Database Configuration

**Development** (`projectmeats/settings/development.py`):
```python
# PostgreSQL with django-tenants backend
DATABASES = {
    "default": {
        "ENGINE": "django_tenants.postgresql_backend",  # Required for schema-based multi-tenancy
        "NAME": "projectmeats_dev",
        "USER": "postgres",
        "PASSWORD": "postgres",
        "HOST": "localhost",
        "PORT": "5432",
    }
}
```

**Production** (`projectmeats/settings/production.py`):
```python
# Automatically uses django_tenants.postgresql_backend when DATABASE_URL contains PostgreSQL
```

### Environment Variables for Multi-Tenancy

Configure these in your environment files (`config/environments/development.env`):

```bash
# Database Engine (automatically converted to django_tenants.postgresql_backend)
DB_ENGINE=django.db.backends.postgresql
DB_NAME=projectmeats_dev
DB_USER=postgres
DB_PASSWORD=postgres
DB_HOST=localhost
DB_PORT=5432
```

### Tenant Models Reference

| Model | Purpose | Database Table |
|-------|---------|---------------|
| `Client` | Schema-based tenant (django-tenants) | `tenants_client` |
| `Domain` | Domain routing for Client | `tenants_domain` |
| `Tenant` | Shared-schema tenant (legacy) | `tenants_tenant` |
| `TenantDomain` | Domain routing for Tenant | `tenants_tenantdomain` |
| `TenantUser` | User-tenant associations | `tenants_tenant_user` |

### Creating Tenants

**Schema-Based Tenant:**
```python
from apps.tenants.models import Client, Domain

# Create client with schema
client = Client.objects.create(
    schema_name="acme_corp",
    name="ACME Corporation"
)

# Add domain
Domain.objects.create(
    domain="acme.example.com",
    tenant=client,
    is_primary=True
)
```

**Shared-Schema Tenant:**
```bash
# Using management command
python manage.py create_tenant \
    --schema-name=acme \
    --name="ACME Corp" \
    --domain=acme.example.com
```

For more details, see:
- [Multi-Tenancy Implementation Guide](MULTI_TENANCY_IMPLEMENTATION.md)
- [Django-Tenants Documentation](https://django-tenants.readthedocs.io/)

## 👤 Superuser Management

The application provides two management commands for superuser handling with environment-specific configuration.

### `setup_superuser` - Password & Credential Synchronization

Syncs superuser credentials (username, email, password) from environment-specific variables during deployment. **Always updates credentials** when user exists.

```bash
# Sync superuser credentials from environment
make sync-superuser

# Or directly (for development)
cd backend && DJANGO_ENV=development python manage.py setup_superuser
```

**Environment-Specific Variables:**

| Environment | Username Variable | Email Variable | Password Variable |
|-------------|-------------------|----------------|-------------------|
| Development | `DEVELOPMENT_SUPERUSER_USERNAME` | `DEVELOPMENT_SUPERUSER_EMAIL` | `DEVELOPMENT_SUPERUSER_PASSWORD` |
| Staging/UAT | `STAGING_SUPERUSER_USERNAME` | `STAGING_SUPERUSER_EMAIL` | `STAGING_SUPERUSER_PASSWORD` |
| Production | `PRODUCTION_SUPERUSER_USERNAME` | `PRODUCTION_SUPERUSER_EMAIL` | `PRODUCTION_SUPERUSER_PASSWORD` |

**Use Cases:**
- ✅ Deployment automation (runs on every deploy)
- ✅ Password rotation
- ✅ Dynamic username/email configuration per environment
- ✅ Environment-specific credential management

### `create_super_tenant` - Full Tenant Setup

Creates superuser, root tenant, and links them together. Idempotent and safe to run multiple times.

```bash
# Create or update superuser and tenant
make superuser

# Or directly
cd backend && python manage.py create_super_tenant
```

**Environment Configuration:**

**Development Environment:**
```bash
# Set in config/environments/development.env
DEVELOPMENT_SUPERUSER_USERNAME=admin
DEVELOPMENT_SUPERUSER_EMAIL=admin@meatscentral.com
DEVELOPMENT_SUPERUSER_PASSWORD=DevAdmin123!SecurePass
```

**Staging/Production Environments:**
Set these as GitHub Secrets in respective environments (`uat2-backend`, `prod2-backend`):
- `STAGING_SUPERUSER_USERNAME` / `PRODUCTION_SUPERUSER_USERNAME`
- `STAGING_SUPERUSER_EMAIL` / `PRODUCTION_SUPERUSER_EMAIL`
- `STAGING_SUPERUSER_PASSWORD` / `PRODUCTION_SUPERUSER_PASSWORD`

**Deployment Integration:**

Both commands run automatically during deployment:
1. `setup_superuser` - Syncs credentials from environment
2. `create_super_tenant` - Ensures tenant infrastructure exists

**For detailed configuration:** See [Environment Variables Reference](docs/environment-variables.md)

## 🔧 Development Guide

### Technology Stack
- **Backend**: Django 4.2.7 + REST Framework + SQLite/PostgreSQL
- **Frontend**: React 18.2.0 + TypeScript + Styled Components
- **AI Assistant**: OpenAI GPT-4 + Copilot-style interface
- **Testing**: 95+ backend tests

### Project Structure
```
ProjectMeats3/
├── backend/           # Django API with 9 business apps
├── frontend/          # React TypeScript application
├── Makefile          # Development commands
├── setup_env.py        # Development environment setup script
```

### Essential Commands
```bash
# Development
make dev              # Start both servers
make backend          # Backend only
make frontend         # Frontend only

# Database
make migrate          # Apply migrations
make migrations       # Create migrations

# Testing & Quality
make test             # Run all tests
make format           # Format code
make lint             # Lint code
make clean            # Clean artifacts
```

### AI Assistant Features
- **Chat Interface**: Natural language business queries
- **Document Processing**: Drag & drop file upload and analysis
- **Entity Extraction**: Automatic data extraction from documents
- **Business Intelligence**: Performance metrics and analysis

### Common Issues & Fixes

**Authentication errors**: 
```bash
python setup_env.py  # Recreates all configs
```

**Module not found errors**:
```bash
cd backend && pip install -r requirements.txt
cd frontend && npm install
```

**CORS errors**: Ensure both servers are running on correct ports (8000/3000)

## 🚀 Production Deployment

**📖 See [docs/DEPLOYMENT_GUIDE.md](docs/DEPLOYMENT_GUIDE.md) for complete step-by-step deployment instructions**

### Deployment Process
The application is deployed via SSH to development, UAT, and production servers. See the deployment guide for detailed instructions on:
- Environment setup and configuration
- SSH-based deployment process
- Database migrations and backups
- Monitoring and troubleshooting

**That's it!** The USER_DEPLOYMENT_GUIDE walks you through each step with a simple checklist format.

### Deployment Testing & Validation
```bash
# Test your deployment configuration before deploying
make deploy-test

# Run comprehensive deployment validation
make deploy-check

# Test a live deployment health
make health-check URL=https://your-app.ondigitalocean.app

# Simulate the full deployment process
python simulate_deployment.py --environment production
```

## 📋 Business Entities (Migration Status)

**Completed** ✅:
- **Accounts Receivables** - Customer payment tracking
- **Suppliers** - Supplier management  
- **Customers** - Customer relationships
- **Purchase Orders** - Order processing
- **Plants** - Processing facilities
- **Contacts** - Contact management
- **User Profiles** - Authentication system
- **AI Assistant** - Document processing and chat

## 🧪 Testing

```bash
make test              # All tests
make test-backend      # Django tests only  
make test-frontend     # React tests only
```

**Coverage**: 95+ backend tests covering all business logic, API endpoints, and data models.

## 🛠️ Deployment Tools

This repository includes comprehensive deployment tools:

- **[docs/DEPLOYMENT_GUIDE.md](docs/DEPLOYMENT_GUIDE.md)** - Complete deployment documentation
- **[test_deployment.py](test_deployment.py)** - Automated deployment configuration validation
- **[health_check.py](health_check.py)** - Live application health verification  
- **[simulate_deployment.py](simulate_deployment.py)** - Full deployment process simulation
- **Makefile commands** - `make deploy-test`, `make deploy-check`, `make health-check`

## 🛠️ Contributing

1. **Setup**: Follow Quick Start guide above
2. **Branch Naming**: Use `<type>/<description>` format (e.g., `feature/add-export`, `fix/login-bug`)
3. **PR Title**: Follow Conventional Commits format (e.g., `feat(customers): add export functionality`)
4. **Standards**: Use existing patterns from implemented entities
5. **Testing**: Add tests for new functionality
6. **Code Quality**: Run `make format` and `make lint` before commits

See [Branch Workflow Checklist](branch-workflow-checklist.md) for detailed workflow guide and [Contributing Guide](CONTRIBUTING.md) for comprehensive contribution guidelines.

## 📚 Documentation

### Essential Documentation
- **[Documentation Hub](docs/README.md)** - Central navigation for all documentation
- **[Contributing Guide](CONTRIBUTING.md)** - How to contribute to the project
- **[Deployment Guide](docs/DEPLOYMENT_GUIDE.md)** - Comprehensive deployment documentation

### Architecture & Development
- **[Backend Architecture](docs/BACKEND_ARCHITECTURE.md)** - Django backend structure and patterns
- **[Frontend Architecture](docs/FRONTEND_ARCHITECTURE.md)** - React frontend structure and components
- **[Testing Strategy](docs/TESTING_STRATEGY.md)** - Comprehensive testing guide
- **[Repository Best Practices](docs/REPOSITORY_BEST_PRACTICES.md)** - Development workflow and standards

### Deployment & Infrastructure
- **[Environment Guide](docs/ENVIRONMENT_GUIDE.md)** - Environment configuration
- **[Deployment Guide](docs/DEPLOYMENT_GUIDE.md)** - Comprehensive deployment documentation

### CI/CD & Workflows
- **[Branch Workflow Checklist](branch-workflow-checklist.md)** - Branch naming conventions and workflow guide
- **[Unified Workflow](docs/workflows/unified-workflow.md)** - Main CI/CD workflow documentation
- **[CI/CD Infrastructure](docs/workflows/cicd-infrastructure.md)** - Infrastructure details
- **[Database Backup](docs/workflows/database-backup.md)** - Backup workflow documentation
- **[GitHub Actions Workflows](.github/workflows/README.md)** - Detailed workflow documentation

### Implementation Summaries
- **[Dashboard Enhancement](docs/implementation-summaries/dashboard-enhancement.md)** - Dashboard improvements
- **[Deployment Optimization](docs/implementation-summaries/deployment-optimization.md)** - Deployment improvements
- **[ALLOWED_HOSTS Fix](docs/implementation-summaries/allowed-hosts-fix.md)** - Configuration fix details

## 📚 Reference

### URLs
- **Frontend**: http://localhost:3000
- **Backend API**: http://localhost:8000
- **API Documentation**: http://localhost:8000/api/docs/
- **Admin Panel**: http://localhost:8000/admin/

### Default Credentials
- **Username**: admin
- **Password**: WATERMELON1219

### AI Assistant Demo Commands
- "Show me supplier performance metrics"
- "Help me analyze purchase orders"
- "Review customer order patterns" 
- Upload documents via drag & drop

---

**Need help?** Check the [Documentation Hub](docs/README.md) or create an issue - the setup script handles 99% of common problems automatically.<|MERGE_RESOLUTION|>--- conflicted
+++ resolved
@@ -1,10 +1,7 @@
 # ProjectMeats
 
 <!-- End-to-End Deployment Pipeline Test - 2025-11-29 -->
-<<<<<<< HEAD
-=======
 <!-- Second E2E validation - Round 2 - 18:44 UTC -->
->>>>>>> 774f92da
 
 A business management application for meat sales brokers, migrated from PowerApps to Django REST Framework (backend) and React TypeScript (frontend). Manages suppliers, customers, purchase orders, accounts receivables, and related business entities with an AI Assistant featuring Copilot-style UI and document processing.
 
