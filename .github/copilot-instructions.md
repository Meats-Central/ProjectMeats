# Developer & Copilot Coding Agent Instructions  
## ProjectMeats – Repository Maintenance, PR Automation, and Coding Standards

**Tech Stack**: Django 4.2.7 + DRF + PostgreSQL | React 18.2.0 + TypeScript | React Native | Multi-tenancy (django-tenants)

---

## ⚠️ CRITICAL DEPLOYMENT RULES (READ FIRST)

**NEVER push changes directly to `uat` or `main` branches. Always follow the promotion workflow:**

1. Create feature/fix branch from `development`
2. Submit PR to `development` with review
3. After merge to `development`, automated workflow creates PR to `UAT`
4. Test and review in UAT environment
5. After merge to `UAT`, automated workflow creates PR to `main`
6. Final approval deploys to production

**Violations of this workflow can break the deployment pipeline and production environment.**

See [Branch Organization & Workflow](#-branch-organization-naming-tagging-and-promotion) for full details.

---

## 📋 Table of Contents
1. [Branch Organization & Git Workflow](#-branch-organization-naming-tagging-and-promotion)
2. [Auto-PR Creation & Environment Promotion](#-auto-pr-creation-for-environment-promotion-via-github-actions)
3. [Documentation & Logging Standards](#-documentation-file-placement-standards--logging)
4. [Code Quality & Security](#-code-quality--security-standards)
5. [Testing Strategy](#-testing-strategy--coverage)
6. [API Design & Backend Standards](#-api-design--backend-standards-django--drf)
7. [Frontend Standards](#-frontend-standards-react--typescript)
8. [Performance Optimization](#-performance-optimization)
9. [Accessibility & Internationalization](#-accessibility--internationalization)
10. [Requirements & Dependency Management](#-requirements--dependency-management)
11. [CI/CD & Deployment](#-cicd--deployment-best-practices)
12. [Clean-Ups & Maintenance](#-clean-ups-refactoring--repository-health)

---

## 🚩 Branch Organization, Naming, Tagging, and Promotion

- **Branch Structure:**  
  Use three main branches following GitFlow-inspired workflow:
  - `development` (all features/fixes/experiments start + merge here)
  - `UAT` (staging; only code tested/reviewed in dev gets promoted here)
  - `main` (production; only code signed off in UAT is promoted here)

  See [Branch Workflow Checklist](../branch-workflow-checklist.md) for diagrams and step-by-step workflow.

- **Branch Naming Conventions:**  
  ```
  feature/<concise-topic>          # New features
  fix/<bug-topic>                  # Bugfixes
  chore/<infra-maintenance>        # Tooling, infra or CI
  refactor/<module>                # Refactoring
  hotfix/<emergency-topic>         # Emergency quick fixes
  docs/<documentation-topic>       # Documentation updates
  test/<test-topic>                # Test improvements
  perf/<performance-topic>         # Performance optimizations
  ```
  - Use lowercase/hyphens; prefix by type for scanning.
  - **CRITICAL**: Never work or merge directly in `main` or `UAT`.
  - **CRITICAL**: Never push changes directly to `uat` or `main` branches.
  - Keep branches focused and short-lived (< 2 weeks active).

- **Deployment Protection Rules (MUST FOLLOW):**
  1. **Always start with feature/fix branch** from `development`
  2. **Merge to `development` first** via Pull Request with review
  3. **Automated PR to `UAT`** triggers after merge to development (via `promote-dev-to-uat.yml`)
  4. **Review and test in UAT** environment before approval
  5. **Automated PR to `main`** triggers after merge to UAT (via `promote-uat-to-main.yml`)
  6. **Final review and deploy to production** only after UAT sign-off
  
  **Workflow Enforcement**:
  - ✅ feature/fix branch → development (via PR)
  - ✅ development → UAT (automated PR after success)
  - ✅ UAT → main (automated PR after success)
  - ❌ NEVER: Direct push to UAT
  - ❌ NEVER: Direct push to main
  - ❌ NEVER: Skip development branch
  - ❌ NEVER: Bypass automated promotion workflows

- **Tagging & Releases:**  
  - Tag major/minor releases in `main` using semantic versioning: `vX.Y.Z`
  - Pre-release tags: `vX.Y.Z-alpha.N`, `vX.Y.Z-beta.N`, `vX.Y.Z-rc.N`
  - Environment tags: `vX.Y.Z-dev`, `vX.Y.Z-uat`
  - Use annotated tags for official releases: `git tag -a vX.Y.Z -m "Release vX.Y.Z"`
  - Follow [Semantic Versioning 2.0.0](https://semver.org/): MAJOR.MINOR.PATCH
  - Remove obsolete tags/branches as part of monthly repo maintenance.

- **Branch Protection:**  
  - Enable branch protection in GitHub settings: require status checks, reviews, restrict force-pushes/deletes on `main`, `UAT`, `development`.
  - Require at least 1 approval for PRs to `development`, 2 for `UAT` and `main`.
  - Enforce linear history (no merge commits) on protected branches.
  - Require CI/CD checks to pass before merge.

---

## 💡 Auto-PR Creation for Environment Promotion (via GitHub Actions)

Auto-promotion between environments is implemented in `.github/workflows/` with workflows like below:

> **Note**: All environment promotion PRs are managed **exclusively** by the superior workflows (`promote-dev-to-uat.yml` and `promote-uat-to-main.yml`). These workflows automatically close any existing stale PRs before creating a new one to ensure only the latest changes are promoted. No other workflow files should be used for this purpose.

**Example**: Promote changes from `development` → `UAT` automatically after merge:

```yaml name=.github/workflows/promote-dev-to-uat.yml
name: Promote Dev to UAT

on:
  push:
    branches:
      - development
  workflow_dispatch:

jobs:
  create-uat-pr:
    runs-on: ubuntu-latest
    steps:
      - name: Checkout repository
        uses: actions/checkout@v4
      - name: Create Pull Request to UAT
        uses: peter-evans/create-pull-request@v5
        with:
          source-branch: development
          destination-branch: uat
          title: 'Promote development to UAT'
          body: |
            Auto-created PR to promote tested changes from development to UAT environment.
          labels: uat-promotion, automation
          reviewers: Vacilator
```

Repeat similarly for `UAT` → `main`.
<<<<<<< HEAD

**Key Features of Superior Promotion Workflows:**
- **Automatic Stale PR Management**: Before creating a new PR, the workflow checks for and closes any existing open PRs between the same branches, preventing duplicate or conflicting PRs
- **Fresh Promotion**: Each workflow run creates a PR with the latest commits from the source branch
- **Manual Trigger Support**: Workflows can be triggered manually via `workflow_dispatch` in addition to automatic triggers on branch pushes
- **Reviewer Assignment**: Automatically assigns reviewers (e.g., `Vacilator`) for accountability

=======

**Key Features of Superior Promotion Workflows:**
- **Automatic Stale PR Management**: Before creating a new PR, the workflow checks for and closes any existing open PRs between the same branches, preventing duplicate or conflicting PRs
- **Fresh Promotion**: Each workflow run creates a PR with the latest commits from the source branch
- **Manual Trigger Support**: Workflows can be triggered manually via `workflow_dispatch` in addition to automatic triggers on branch pushes
- **Reviewer Assignment**: Automatically assigns reviewers (e.g., `Vacilator`) for accountability

>>>>>>> 195e9243
**Workflow Requirements:**
- Ensure only fast-forward, conflict-free merges
- PR is auto-created, not auto-merged (review/approval required, CI must pass)
- Template body should clearly state promotion reason/scope
- Configure branch protection to prevent unintended merges

---

## 📄 Documentation, File Placement, Standards & Logging

- **Documentation Structure:**  
  - Main guides: `/docs/` directory and root `README.md`
  - API documentation: with module code (`backend/apps/<app>/docs/`, `frontend/docs/`)
  - Architecture decisions: `/docs/architecture/` using ADR (Architecture Decision Records) format
  - Workflow/process: `/docs/workflows/` (branch flow, environments, CI/CD)
  - Archived/deprecated: `/archived/docs/` with migration notes
  - Use visual aids: diagrams (`mermaid`/PlantUML), flowcharts, sequence diagrams
  - Include code examples, usage patterns, and common pitfalls

- **Documentation Quality Standards:**
  - Every public API endpoint must have OpenAPI/Swagger documentation
  - Complex business logic requires inline comments explaining "why", not "what"
  - README files in each major directory explaining purpose and structure
  - Update docs in the same PR as code changes (not separately)
  - Use consistent markdown formatting (linting with markdownlint)
  - Include table of contents for docs > 200 lines
  - Add "Last Updated" dates to documentation

- **Copilot Logging:**  
  - After each PR/task, add to `copilot-log.md`:
    ```markdown
    ## Task: [Brief task] - [Date: YYYY-MM-DD]
    - **Issue**: #[issue-number]
    - **Actions Taken**: [Bullet list of changes]
    - **Files Modified**: [Key files changed]
    - **Misses/Failures**: [What didn't work, errors encountered]
    - **Lessons Learned**: [Insights for future tasks]
    - **Time Spent**: [Approximate duration]
    ```
  - Include security considerations and performance impacts
  - Document any tech debt created or resolved

- **API Documentation Standards:**
  - Use drf-spectacular for auto-generated OpenAPI schemas
  - Document all query parameters, request/response bodies, error codes
  - Include example requests/responses for complex endpoints
  - Document rate limits, authentication requirements, pagination
  - Keep API version in URL path (`/api/v1/`)
  
- **Code Comments Best Practices:**
  - Use docstrings for all public functions/classes (Google/NumPy style for Python, JSDoc for TypeScript)
  - Comment complex algorithms, business rules, and non-obvious decisions
  - Avoid obvious comments that restate the code
  - Keep comments up-to-date with code changes (outdated comments are worse than no comments)
  - Use TODO/FIXME/NOTE tags with issue references

---

## 🔒 Code Quality & Security Standards

### Security Best Practices (OWASP Top 10 Compliance)

- **Authentication & Authorization:**
  - Never store passwords in plain text; use Django's built-in password hashing
  - Implement proper session management; set secure cookie flags (HttpOnly, Secure, SameSite)
  - Use CSRF protection on all state-changing operations
  - Implement rate limiting on authentication endpoints (use django-ratelimit)
  - Enforce strong password policies (min 12 chars, complexity requirements)
  - Use multi-factor authentication (MFA) for admin accounts

- **Data Protection:**
  - Encrypt sensitive data at rest (use Django's encrypted fields or database-level encryption)
  - Use HTTPS/TLS for all data in transit (enforce in production via middleware)
  - Implement proper tenant isolation in multi-tenant architecture (django-tenants)
  - Sanitize all user inputs to prevent XSS, SQL injection, command injection
  - Use parameterized queries exclusively (ORM handles this, never use raw SQL with string interpolation)
  - Implement Content Security Policy (CSP) headers

- **Secrets Management:**
  - Never commit secrets to version control (use `.env` files, exclude in `.gitignore`)
  - Use django-environ or python-decouple for environment variables
  - Rotate secrets regularly (API keys, database passwords, JWT secrets)
  - Use GitHub Secrets for CI/CD credentials
  - Scan for exposed secrets using git-secrets or truffleHog
  - Use different secrets for each environment (dev/UAT/prod)

- **Dependency Security:**
  - Run `pip-audit` (Python) and `npm audit` (Node) regularly
  - Enable Dependabot for automated vulnerability alerts
  - Pin exact versions in requirements.txt and package-lock.json
  - Review security advisories before updating major dependencies
  - Remove unused dependencies monthly

- **Code Security Practices:**
  - Validate and sanitize all external inputs (API requests, file uploads, user input)
  - Use Django's built-in protections (CSRF, XSS, clickjacking, SQL injection)
  - Implement proper error handling without exposing sensitive information
  - Use security headers (X-Frame-Options, X-Content-Type-Options, HSTS)
  - Log security events (failed login attempts, permission denials)
  - Implement API rate limiting to prevent abuse

### Code Quality Standards

- **Linting & Formatting:**
  - **Python**: Black (formatting), isort (imports), flake8 (linting)
  - **TypeScript**: ESLint + Prettier
  - **Pre-commit hooks**: Enforce formatting before commit (see `.pre-commit-config.yaml`)
  - Max line length: 100 characters (Python), 120 (TypeScript)
  - Run `make format` before committing, `make lint` to check

- **Code Review Standards:**
  - All code must be reviewed by at least one other developer
  - Review checklist: correctness, security, performance, readability, tests
  - No PR should exceed 400 lines of changes (split into smaller PRs)
  - Address all review comments before merging
  - Use conventional commits for clear history

- **Static Analysis:**
  - Run type checking: `mypy` for Python (future), `tsc --noEmit` for TypeScript
  - Use Pylint/Bandit for Python security scanning
  - Use SonarQube or CodeClimate for code quality metrics
  - Maintain code quality scores above 'B' grade

- **Error Handling & Logging:**
  - Use structured logging with appropriate levels (DEBUG, INFO, WARNING, ERROR, CRITICAL)
  - Never log sensitive data (passwords, tokens, PII)
  - Implement centralized error tracking (Sentry or similar)
  - Return appropriate HTTP status codes with descriptive error messages
  - Include correlation IDs for request tracing
  - Use Django's logging configuration with rotating file handlers

---

## ✅ Testing Strategy & Coverage

### Testing Philosophy
- **Test Pyramid**: 70% unit tests, 20% integration tests, 10% E2E tests
- **Coverage Target**: Minimum 80% overall, 90%+ for critical business logic
- **TDD Approach**: Write tests before or alongside code when possible
- **Fast Feedback**: Unit tests should run in < 1 minute

### Backend Testing (Django + DRF)

- **Test Organization:**
  ```
  backend/apps/<app>/tests/
  ├── __init__.py
  ├── test_models.py          # Model validation, business logic
  ├── test_views.py           # View layer logic
  ├── test_serializers.py     # Serialization, validation
  ├── test_api_endpoints.py   # API integration tests
  └── factories.py            # Factory Boy fixtures (future)
  ```

- **Test Types & Tools:**
  - **Unit Tests**: Django TestCase, pytest-django
  - **API Tests**: DRF's APIClient for endpoint testing
  - **Database Tests**: Use TestCase (transactions) for DB isolation
  - **Coverage**: Run `pytest --cov=apps --cov-report=html`
  - **Fixtures**: Use Factory Boy for test data generation (reduces boilerplate)

- **Testing Best Practices:**
  - Test one thing per test method (single responsibility)
  - Use descriptive test names: `test_<method>_<scenario>_<expected_result>`
  - Mock external dependencies (APIs, file system, email)
  - Test edge cases, error conditions, and boundary values
  - Test tenant isolation in multi-tenant features
  - Avoid test interdependencies (each test should be independent)

### Frontend Testing (React + TypeScript)

- **Test Organization:**
  ```
  frontend/src/components/
  ├── Button/
  │   ├── Button.tsx
  │   ├── Button.test.tsx      # Component tests
  │   └── Button.stories.tsx    # Storybook stories
  ```

- **Test Types & Tools:**
  - **Unit Tests**: React Testing Library + Jest
  - **Component Tests**: Test user interactions, not implementation details
  - **Integration Tests**: Test component integration with APIs
  - **E2E Tests**: Cypress or Playwright (future)
  - **Visual Regression**: Storybook + Chromatic (future)

- **Testing Standards:**
  - Test user-facing behavior, not internal state
  - Use accessible queries (getByRole, getByLabelText)
  - Mock API calls with MSW (Mock Service Worker)
  - Test accessibility (aria labels, keyboard navigation)
  - Maintain > 70% coverage for components

### Testing Checklist (Required for PRs)
- [ ] Unit tests for new functions/methods
- [ ] Integration tests for API endpoints
- [ ] Update existing tests for modified code
- [ ] All tests pass locally: `make test`
- [ ] Coverage doesn't decrease
- [ ] Test edge cases and error scenarios
- [ ] Mock external dependencies
- [ ] Tests are independent and repeatable

---

## 🎯 API Design & Backend Standards (Django + DRF)

### RESTful API Design Principles

- **URL Structure:**
  - Use nouns for resources: `/api/v1/customers/`, `/api/v1/orders/`
  - Use HTTP verbs for actions: GET (read), POST (create), PUT/PATCH (update), DELETE (delete)
  - Nest related resources: `/api/v1/customers/{id}/orders/`
  - Version APIs in URL: `/api/v1/`, `/api/v2/`
  - Use plural nouns: `/customers/` not `/customer/`

- **HTTP Status Codes:**
  - 200 OK: Successful GET, PUT, PATCH
  - 201 Created: Successful POST with resource creation
  - 204 No Content: Successful DELETE
  - 400 Bad Request: Invalid input, validation errors
  - 401 Unauthorized: Missing or invalid authentication
  - 403 Forbidden: Authenticated but no permission
  - 404 Not Found: Resource doesn't exist
  - 409 Conflict: Duplicate resource or conflict
  - 500 Internal Server Error: Unexpected server error

- **Response Format:**
  ```json
  {
    "data": { ... },           // Actual response data
    "meta": {                   // Metadata
      "page": 1,
      "per_page": 20,
      "total": 100
    },
    "errors": [ ... ]           // Validation/error details
  }
  ```

- **Pagination:**
  - Use cursor-based pagination for large datasets
  - Default page size: 20-50 items
  - Include pagination metadata in response
  - Support `?page=N&page_size=M` query parameters

- **Filtering & Searching:**
  - Use query parameters: `?status=active&created_after=2024-01-01`
  - Support common filters: date ranges, status, search terms
  - Use django-filter for consistent filtering
  - Document all supported filters in API docs

### Django Best Practices

- **Models:**
  - Use explicit field names (avoid abbreviations)
  - Add `verbose_name` and `help_text` for admin interface
  - Implement `__str__` method for readable representations
  - Use `Meta.ordering` for consistent default ordering
  - Add database indexes on frequently queried fields
  - Use `unique=True` or `unique_together` for data integrity
  - Implement model validation in `clean()` method

- **QuerySet Optimization:**
  - Use `select_related()` for foreign keys (SQL JOIN)
  - Use `prefetch_related()` for reverse foreign keys and M2M
  - Use `only()` or `defer()` to limit fetched fields
  - Avoid N+1 queries (use Django Debug Toolbar to detect)
  - Use `annotate()` and `aggregate()` for complex queries
  - Cache expensive queries with Django's cache framework

- **Serializers:**
  - Use `ModelSerializer` for model-based serializers
  - Implement field-level validation: `validate_<field_name>()`
  - Implement object-level validation: `validate()`
  - Use nested serializers for related objects
  - Use `read_only_fields` for computed/auto-generated fields
  - Document all fields in docstrings

- **ViewSets & Permissions:**
  - Use `ModelViewSet` for standard CRUD operations
  - Implement custom actions with `@action` decorator
  - Use DRF permissions: IsAuthenticated, IsAdminUser, custom permissions
  - Implement tenant-based permissions for multi-tenancy
  - Override `get_queryset()` to filter by tenant
  - Use throttling for rate limiting

- **Migrations:**
  - Always run `makemigrations` before committing model changes
  - Review migration files before committing
  - Test migrations in development before UAT/production
  - Use `RunPython` for data migrations
  - Never edit applied migrations (create new ones)
  - Document complex migrations with comments
  - Test rollback procedures for critical migrations

---

## ⚛️ Frontend Standards (React + TypeScript)

### Component Architecture

- **Component Organization:**
  ```
  src/components/
  ├── common/              # Reusable UI components (Button, Input, Modal)
  ├── layout/              # Layout components (Header, Footer, Sidebar)
  ├── features/            # Feature-specific components
  └── screens/             # Page-level components
  ```

- **Component Best Practices:**
  - Use functional components with hooks (no class components)
  - Keep components small and focused (< 300 lines)
  - Extract reusable logic into custom hooks
  - Use TypeScript interfaces for props
  - Implement proper prop validation
  - Use React.memo() for expensive components
  - Avoid inline function definitions in render

- **State Management:**
  - Use React Context for global state (auth, theme)
  - Use local state (useState) for component-specific state
  - Consider Redux/Zustand for complex state (future)
  - Lift state to common ancestor when sharing between components
  - Use useReducer for complex state logic
  - Avoid prop drilling (use context or composition)

- **Hooks Best Practices:**
  - Follow Rules of Hooks (only call at top level, only in React functions)
  - Use `useEffect` for side effects (API calls, subscriptions)
  - Clean up effects with return function
  - Use `useMemo` for expensive computations
  - Use `useCallback` to memoize functions passed as props
  - Create custom hooks for reusable logic (prefix with `use`)

### TypeScript Best Practices

- **Type Safety:**
  - Avoid `any` type (use `unknown` if type is truly unknown)
  - Define interfaces for all props, state, API responses
  - Use union types for explicit state values
  - Use enums for fixed sets of values
  - Enable strict mode in tsconfig.json
  - Use type guards for runtime type checking

- **Type Organization:**
  ```
  src/types/
  ├── api.ts               # API request/response types
  ├── models.ts            # Domain model types
  └── components.ts        # Component prop types
  ```

### Styling Best Practices

- **Styled Components:**
  - Use styled-components for component-level styles
  - Create reusable styled components in `src/styles/`
  - Use theme for consistent colors, spacing, typography
  - Avoid inline styles (use styled components)
  - Use CSS variables for dynamic values
  - Support dark mode via theme switching

- **Performance Optimization:**
  - Use React.lazy() and Suspense for code splitting
  - Implement virtualization for long lists (react-window)
  - Optimize images (use WebP, lazy loading)
  - Minimize bundle size (analyze with webpack-bundle-analyzer)
  - Use production builds for deployment
  - Implement service workers for PWA (future)

- **Ant Design Usage:**
  - Use Ant Design components consistently
  - Customize theme via ConfigProvider
  - Follow Ant Design best practices and patterns
  - Don't mix UI libraries (stick to Ant Design)

---

## ⚡ Performance Optimization

### Backend Performance

- **Database Optimization:**
  - Add indexes on frequently queried fields (foreign keys, search fields)
  - Use database-level constraints for data integrity
  - Implement database connection pooling
  - Use read replicas for read-heavy workloads (future)
  - Monitor slow queries with Django Debug Toolbar
  - Optimize query performance with `EXPLAIN ANALYZE`

- **Caching Strategy:**
  - Cache expensive computations and queries
  - Use Redis for session storage and caching (production)
  - Implement API response caching (django-cache-memoize)
  - Use template fragment caching for repeated content
  - Set appropriate cache TTL values
  - Implement cache invalidation strategy

- **API Performance:**
  - Implement pagination for list endpoints (max 100 items per page)
  - Use field selection: `?fields=id,name` to reduce payload
  - Compress responses with gzip/brotli
  - Use ETags for cache validation
  - Implement rate limiting to prevent abuse
  - Monitor API response times (< 200ms target)

### Frontend Performance

- **Loading Performance:**
  - Code splitting by route (React.lazy + Suspense)
  - Lazy load images and heavy components
  - Minimize initial bundle size (< 200KB gzipped target)
  - Use tree shaking to eliminate dead code
  - Optimize font loading (font-display: swap)
  - Preload critical resources

- **Runtime Performance:**
  - Minimize re-renders with React.memo, useMemo, useCallback
  - Virtualize long lists (react-window for > 100 items)
  - Debounce search inputs and expensive operations
  - Use Web Workers for heavy computations
  - Optimize images (WebP, responsive images, lazy loading)
  - Profile with React DevTools Profiler

- **Network Optimization:**
  - Implement request deduplication
  - Use SWR or React Query for data fetching (future)
  - Batch API requests where possible
  - Implement optimistic updates for better UX
  - Use HTTP/2 for multiplexing
  - Minimize third-party scripts

### Performance Monitoring

- **Metrics to Track:**
  - API response time (p50, p95, p99)
  - Database query time
  - Frontend page load time (First Contentful Paint, Time to Interactive)
  - Bundle size over time
  - Error rates and exceptions
  - User-centric metrics (Core Web Vitals)

- **Tools:**
  - Backend: Django Debug Toolbar, New Relic, DataDog
  - Frontend: Lighthouse, WebPageTest, Chrome DevTools
  - Real User Monitoring (RUM) for production insights

---

## ♿ Accessibility & Internationalization

### Accessibility (WCAG 2.1 AA Compliance)

- **Semantic HTML:**
  - Use proper HTML elements (button, nav, main, header, footer)
  - Use heading hierarchy (h1, h2, h3) correctly
  - Use landmark roles (role="navigation", role="main")
  - Avoid div/span soup

- **Keyboard Navigation:**
  - All interactive elements must be keyboard accessible
  - Implement logical tab order (tabIndex)
  - Support common keyboard shortcuts (Esc to close modals)
  - Visible focus indicators on all interactive elements
  - No keyboard traps

- **Screen Reader Support:**
  - Add ARIA labels to all interactive elements
  - Use aria-describedby for help text
  - Use aria-live for dynamic content updates
  - Test with screen readers (NVDA, JAWS, VoiceOver)
  - Provide alt text for all images
  - Use aria-hidden for decorative elements

- **Visual Accessibility:**
  - Maintain color contrast ratio > 4.5:1 for normal text, > 3:1 for large text
  - Don't rely on color alone to convey information
  - Support text resizing up to 200%
  - Avoid flashing content (seizure risk)
  - Use relative units (rem, em) instead of px

- **Forms & Validation:**
  - Associate labels with inputs (for attribute)
  - Provide clear error messages
  - Use aria-invalid and aria-describedby for errors
  - Support autocomplete attributes
  - Group related inputs with fieldset/legend

### Internationalization (i18n)

- **Backend (Django):**
  - Use Django's translation framework (gettext)
  - Mark all user-facing strings for translation
  - Use locale middleware for language detection
  - Support multiple timezones
  - Format dates, numbers, currency by locale

- **Frontend (React):**
  - Use react-i18next or react-intl
  - Extract all user-facing strings
  - Support RTL languages (Arabic, Hebrew)
  - Implement language switcher
  - Load translations dynamically

- **Best Practices:**
  - Use ICU message format for pluralization
  - Avoid string concatenation (use placeholders)
  - Test all languages in UI
  - Provide fallback to English
  - Consider cultural differences in icons, colors

---

- **Regular Clean-Up:**  
  - Remove unused deps, dead code, deprecated configs/scripts
  - Archive inactive branches/tags (> 3 months old unless needed)
  - Format/lint all code before merge (Black for Python, Prettier for JS/TS)

- **Refactoring:**  
  - Modularize/reduce tech debt, maintain/test coverage
  - No breaking API/model changes without migration plan/docs/review
  - Remove feature flags once stable

- **Maintenance:**  
  - Audit permissions, branches, tags, dependencies monthly
  - Remove/Archive obsolete Terraform/HCL/infra unless strictly needed
  - Sync CI/CD pipeline configs to current branch/env structure

---

## ⚡ Requirements & Dependency Management

### Python/Django Backend

- **Dependency Files:**
  - `backend/requirements.txt`: All dependencies with pinned versions
  - `pyproject.toml`: Project metadata and optional dependencies
  - Use pip-tools for dependency management: `pip-compile requirements.in`

- **Dependency Best Practices:**
  - Pin exact versions for production: `Django==4.2.7` (not `Django>=4.2`)
  - Use version ranges for development only
  - Document why each dependency is needed
  - Run `pip-audit` monthly for security vulnerabilities
  - Review Dependabot alerts within 1 week
  - Test dependency updates in development first
  - Update dependencies quarterly (minor versions monthly)

- **Security Scanning:**
  - Run `pip-audit` before releases
  - Enable GitHub Dependabot alerts
  - Use Safety or Snyk for continuous monitoring
  - Review CVEs for critical dependencies
  - Have rollback plan for failed updates

### TypeScript/Node Frontend

- **Dependency Files:**
  - `frontend/package.json`: All dependencies
  - `frontend/package-lock.json`: Locked versions (never delete!)
  - Separate dependencies from devDependencies

- **Dependency Best Practices:**
  - Use exact versions in package.json for production deps
  - Use `^` for devDependencies to allow minor updates
  - Run `npm audit` or `yarn audit` monthly
  - Remove unused packages: `npm prune` or `npx depcheck`
  - Keep React and TypeScript up-to-date (quarterly)
  - Use `npm ci` in CI/CD (faster, uses lock file)

- **Bundle Size Management:**
  - Monitor bundle size with webpack-bundle-analyzer
  - Avoid large dependencies (moment.js → date-fns, lodash → individual imports)
  - Use tree shaking to eliminate dead code
  - Keep total bundle < 500KB gzipped
  - Alert on > 10% bundle size increase

### Mobile Dependencies (React Native)

- **Dependency Management:**
  - Keep React Native version synchronized with React
  - Test native modules thoroughly before upgrading
  - Use patch-package for critical third-party fixes
  - Document native dependency requirements
  - Test on both iOS and Android after updates

### Shared Dependencies

- Synchronize TypeScript versions across frontend/mobile
- Share utility packages via `/shared` directory
- Document breaking changes in shared utilities
- Version shared code semantically

### Dependency Update Strategy

1. **Monthly**: Check for security updates, apply critical patches
2. **Quarterly**: Update minor versions, test thoroughly
3. **Annually**: Review all dependencies, remove unused, update major versions
4. **Immediately**: Apply security patches for critical vulnerabilities

---

## 🔄 CI/CD & Deployment Best Practices

### Continuous Integration

- **Automated Checks (Run on every PR):**
  - Linting: Python (flake8), TypeScript (eslint)
  - Formatting: Black, Prettier
  - Type checking: mypy (future), tsc
  - Unit tests: Backend (pytest), Frontend (Jest)
  - Security scans: pip-audit, npm audit
  - Code coverage: pytest-cov (min 80%)
  - Build validation: Docker builds, frontend production build

- **PR Requirements:**
  - All CI checks must pass (no exceptions)
  - At least 1 code review approval
  - No merge conflicts
  - Branch naming validation
  - PR title follows conventional commits
  - Tests cover new code
  - Documentation updated

### Deployment Workflow

<<<<<<< HEAD
> **Important**: Environment promotion PRs (development → UAT → production) are managed **exclusively** by automated workflows (`.github/workflows/promote-dev-to-uat.yml` and `.github/workflows/promote-uat-to-main.yml`). These workflows automatically close stale PRs and create fresh ones with the latest commits. Do not create manual PRs for environment promotion or use any other workflow files for this purpose.
=======
> **CRITICAL**: Environment promotion PRs (development → UAT → production) are managed **exclusively** by automated workflows (`.github/workflows/promote-dev-to-uat.yml` and `.github/workflows/promote-uat-to-main.yml`). These workflows automatically close stale PRs and create fresh ones with the latest commits. 

**Deployment Protection Rules:**
- ❌ **NEVER** push changes directly to `uat` or `main` branches
- ❌ **NEVER** create manual PRs for environment promotion
- ❌ **NEVER** bypass the automated promotion workflows
- ✅ **ALWAYS** start with feature/fix branch from `development`
- ✅ **ALWAYS** let automated workflows handle promotion PRs
- ✅ **ALWAYS** wait for UAT testing before promoting to production

**Correct Workflow:**
1. Create feature/fix branch: `git checkout -b feature/my-feature development`
2. Develop and test locally
3. Push branch: `git push origin feature/my-feature`
4. Create PR to `development` via GitHub UI
5. After review and merge, `promote-dev-to-uat.yml` automatically creates PR to `UAT`
6. Test in UAT environment, then merge PR
7. After UAT merge, `promote-uat-to-main.yml` automatically creates PR to `main`
8. Final review and merge to deploy to production
>>>>>>> 195e9243

- **Environment Progression:**
  ```
  feature/fix branch → development → UAT → main (production)
  ```
  - Development: Auto-deploy on merge to `development`
  - UAT: Auto-deploy on merge to `UAT` (requires approval and testing)
  - Production: Auto-deploy on merge to `main` (requires 2 approvals)

- **Deployment Gates:**
  - All tests pass in source environment
  - Code review approved
  - Security scans clean
  - Performance benchmarks met
  - Database migrations tested
  - Rollback plan documented

- **Deployment Checklist:**
  - [ ] Database migrations tested in staging
  - [ ] Environment variables updated
  - [ ] Feature flags configured
  - [ ] Monitoring/alerting configured
  - [ ] Rollback procedure documented
  - [ ] Health checks passing
  - [ ] Performance metrics baseline
  - [ ] Security scan passed

### Infrastructure as Code

- **Archived Infrastructure:**
  - Terraform and Docker configs archived in `/archived`
  - Current deployment uses DigitalOcean App Platform
  - Infrastructure changes require review

- **Configuration Management:**
  - Use `config/manage_env.py` for environment setup
  - Store secrets in GitHub Secrets, not in code
  - Use `.env.example` files as templates
  - Document all required environment variables
  - Validate environment configuration before deployment

### Monitoring & Observability

- **Application Monitoring:**
  - Implement health check endpoints (`/health`, `/ready`)
  - Monitor API response times and error rates
  - Track database query performance
  - Monitor memory usage and CPU
  - Set up alerts for critical failures

- **Logging Best Practices:**
  - Use structured logging (JSON format in production)
  - Include correlation IDs for request tracing
  - Log levels: DEBUG (dev only), INFO, WARNING, ERROR, CRITICAL
  - Don't log sensitive data (PII, passwords, tokens)
  - Centralize logs (CloudWatch, Datadog, Splunk)
  - Set up log retention policies

- **Alerting:**
  - Error rate > 5% → Page on-call
  - Response time > 2s → Warning
  - Database connection failures → Critical alert
  - Security events → Immediate notification
  - Deploy failures → Team notification

### Rollback Procedures

- **Database Rollbacks:**
  - Test migration rollbacks before production
  - Use reversible migrations (avoid data loss)
  - Backup database before major migrations
  - Document rollback steps in migration

- **Application Rollbacks:**
  - Use container tags for easy rollback
  - Keep previous 3 versions deployed
  - Document rollback procedure in deployment docs
  - Test rollback in UAT environment
  - Monitor closely after rollback

---

## ⚙️ Coding Guidelines & Component Update Checklists

### General Development Principles

- Always update relevant files for component changes (models, admin, serializers, forms, templates, docs, tests)
- Test locally and in UAT before production
- Use descriptive commits referencing issues/PRs following Conventional Commits
- Keep PRs focused and small (< 400 lines of changes)
- Review your own PR before requesting review
- Address all review comments or explain why not

### Django/Backend Development

- **Migrations:**
  - Use Django model best practices (explicit field names, help_text, verbose_name)
  - **CRITICAL:** Never modify applied migrations (see [Migration Best Practices](../docs/MIGRATION_BEST_PRACTICES.md))
  - **CRITICAL RULE - TENANT_APPS:** For **any** change to a model in `TENANT_APPS` (see `backend/projectmeats/settings/base.py`):
    - Run `python manage.py makemigrations <app_name>` AND commit the migration file
    - Use `python manage.py migrate_schemas` for applying migrations, NOT `manage.py migrate`
    - For testing with `TENANT_CREATION_FAKES_MIGRATIONS` enabled, use `migrate_schemas --fake` if needed
    - TENANT_APPS include: accounts_receivables, suppliers, customers, contacts, purchase_orders, plants, carriers, bug_reports, ai_assistant, products, sales_orders, invoices
    - SHARED_APPS (use regular `migrate`): core, tenants, and Django core apps
  - Always run `python manage.py makemigrations --check` before committing
  - Test migrations on fresh database locally before PR
  - Use minimal dependencies (only depend on migrations you actually need)
  - CharField with `blank=True` MUST have `default=''` for PostgreSQL
  - Always commit migration files with model changes
  - Update admin.py/serializers/tests/docs for new fields
  - Add database indexes on frequently queried fields
  - Implement model validation in `clean()` method
  - Test migration rollback procedures (`migrate <app> <previous_migration>`)
  - Document complex migrations with docstrings explaining "why"

- **API Development:**
  - Follow RESTful conventions
  - Use ModelSerializer for consistency
  - Implement proper error handling and validation
  - Add comprehensive API documentation
  - Test all endpoints with APIClient
  - Implement tenant isolation for multi-tenant features

### Frontend/TypeScript Development

- **Component Development:**
  - Use functional components with hooks
  - Implement proper TypeScript types for all props
  - Keep components small and focused (< 300 lines)
  - Write tests alongside component development
  - Use Storybook for component documentation
  - Ensure accessibility (keyboard navigation, ARIA labels)

- **API Integration:**
  - Maintain API contract compatibility with backend
  - Document all API interactions in frontend docs
  - Implement proper error handling and loading states
  - Use TypeScript interfaces for API responses
  - Add integration tests for API calls

### Mobile Development (React Native)

- **Cross-Platform Considerations:**
  - Test on both iOS and Android
  - Use platform-specific code sparingly
  - Share logic with frontend via `/shared` utilities
  - Follow React Native best practices
  - Test on physical devices before release

### Continuous Improvement

- Use copilot-log.md for postmortems and to prevent repeated errors
- Log and solve recurring issues through workflow updates
- Conduct code reviews to share knowledge
- Refactor technical debt regularly
- Update this document with new learnings

---

## 🧹 Clean-Ups, Refactoring, & Repository Health

### Regular Clean-Up Schedule

- **Weekly:**
  - Review and close stale PRs (> 14 days inactive)
  - Check for broken CI/CD pipelines
  - Review security alerts from Dependabot

- **Monthly:**
  - Remove unused dependencies (run `npx depcheck`, `pip-audit`)
  - Archive merged branches (automated via workflow `51-cleanup-branches-tags.yml`)
  - Review and update documentation
  - Check for dead code with coverage tools
  - Audit database indexes and query performance
  - Review error logs for recurring issues

- **Quarterly:**
  - Update dependencies (minor/patch versions)
  - Review and refactor technical debt
  - Audit user permissions and access controls
  - Review and optimize database schema
  - Clean up feature flags (remove stable features)
  - Update third-party integrations

- **Annually:**
  - Major dependency updates (Python, Django, React, TypeScript)
  - Review and update security policies
  - Audit entire codebase for deprecated patterns
  - Review and optimize infrastructure costs
  - Update development tooling

### Refactoring Best Practices

- **When to Refactor:**
  - Code duplication (DRY principle violated)
  - Functions/components > 300 lines
  - Cyclomatic complexity > 10
  - Test coverage < 80% on critical paths
  - Performance bottlenecks identified
  - Deprecated patterns or libraries in use

- **Refactoring Guidelines:**
  - Refactor in small, incremental steps
  - Ensure tests pass before and after refactoring
  - Don't change behavior and refactor simultaneously
  - Update documentation alongside refactoring
  - Get code review for significant refactors
  - No breaking API/model changes without migration plan/docs/review
  - Use feature flags for gradual rollouts

- **Technical Debt Management:**
  - Document tech debt with TODO/FIXME comments and issue references
  - Track tech debt in GitHub issues with `tech-debt` label
  - Allocate 20% of sprint time to tech debt reduction
  - Prioritize security and performance-related debt
  - Remove feature flags once stable (< 30 days after release)

### Code Formatting & Linting

- **Automated Formatting:**
  - Run `make format` before committing
  - Black for Python (line length: 100)
  - Prettier for TypeScript/JavaScript (line length: 120)
  - Pre-commit hooks enforce formatting automatically
  - Configure IDE to format on save

- **Linting Standards:**
  - Run `make lint` to check code quality
  - Flake8 for Python (extend-ignore: E203, W503)
  - ESLint for TypeScript
  - Fix all linting errors before committing
  - Use `# noqa` sparingly and with justification

### Repository Maintenance

- **Branch Management:**
  - Delete merged branches immediately (or rely on automated cleanup)
  - Archive inactive feature branches (> 90 days old)
  - Protect main branches (main, UAT, development)
  - Never force-push to protected branches
  - Keep branch names descriptive and follow conventions

- **Tag Management:**
  - Keep only necessary tags (releases, important milestones)
  - Remove pre-release tags after final release (except last 10)
  - Use semantic versioning consistently
  - Annotate tags with release notes

- **Documentation Maintenance:**
  - Archive outdated documentation to `/archived/docs/`
  - Update README when architecture/setup changes
  - Keep API documentation synchronized with code
  - Review and update troubleshooting guides
  - Maintain changelog with all significant changes

- **Infrastructure Cleanup:**
  - Remove/Archive obsolete Terraform/Docker configs (archived in `/archived`)
  - Current deployment uses DigitalOcean App Platform
  - Sync CI/CD pipeline configs to current branch/env structure
  - Remove unused environment variables
  - Clean up test data in databases

### Repository Health Metrics

- **Code Quality Metrics:**
  - Test coverage > 80% overall, > 90% for critical paths
  - Code quality grade > 'B' (SonarQube/CodeClimate)
  - Zero critical security vulnerabilities
  - Linting errors: 0
  - Build success rate > 95%

- **Process Metrics:**
  - PR merge time < 2 days (target)
  - Open PR count < 10
  - Stale PR count: 0
  - CI/CD pipeline success rate > 95%
  - Deployment frequency: multiple per week

- **Maintenance Metrics:**
  - Open security alerts: 0 critical, < 5 total
  - Dependency freshness: < 3 months old
  - Documentation coverage: all public APIs documented
  - Tech debt issues: trending downward

---

## ⚡ Checklist Summaries

### Migration Verification Checklist

- [ ] Run `python manage.py makemigrations` locally
- [ ] Run `python manage.py migrate` locally
- [ ] Test model changes in Django admin interface
- [ ] Update admin.py for new fields (display, filters, search)
- [ ] Update serializers for API exposure
- [ ] Update forms for frontend compatibility
- [ ] Update templates if using Django templates
- [ ] Add/update unit tests for model changes
- [ ] Add/update API endpoint tests
- [ ] Test migration in development environment
- [ ] Document migration dependencies and prerequisites
- [ ] Test migration rollback procedure
- [ ] Update API documentation (OpenAPI schema)
- [ ] Check for N+1 query issues
- [ ] Add database indexes if needed
- [ ] Verify tenant isolation (multi-tenancy)

### Component Update Checklist

- [ ] **Models**: Field changes, types, constraints, indexes
- [ ] **Admin**: Register new fields, filters, search, display
- [ ] **Serializers**: Add fields, validation, nested serializers
- [ ] **Views/ViewSets**: Handle new fields, permissions, filtering
- [ ] **Forms**: Support in UI, validation
- [ ] **Templates**: Show new fields, formatting
- [ ] **Tests**: Unit tests, integration tests, edge cases
- [ ] **API Docs**: Update OpenAPI schema, examples
- [ ] **Frontend Types**: Update TypeScript interfaces
- [ ] **Frontend Components**: Display/edit new fields
- [ ] **Documentation**: Update user docs, API docs
- [ ] **Migrations**: Create and test migrations
- [ ] **Permissions**: Verify tenant isolation and permissions

### PR Review Checklist

- [ ] Code follows style guide and passes linting
- [ ] Tests added/updated and passing
- [ ] Documentation updated
- [ ] No security vulnerabilities introduced
- [ ] Performance impact considered
- [ ] Error handling implemented
- [ ] Logging added for important operations
- [ ] API contracts maintained (backward compatibility)
- [ ] Database migrations reviewed
- [ ] Environment variables documented
- [ ] Secrets not committed
- [ ] Code is readable and maintainable
- [ ] No TODO/FIXME without issue reference
- [ ] Accessibility considered (frontend)
- [ ] Mobile compatibility tested (if applicable)

### UAT and Production Verification

- **UAT Verification:**
  - [ ] Migrations run successfully
  - [ ] All automated tests pass
  - [ ] UI/UX tested manually
  - [ ] API endpoints tested with real data
  - [ ] Permissions and tenant isolation verified
  - [ ] Performance acceptable (< 2s response time)
  - [ ] No console errors or warnings
  - [ ] Mobile responsive (if applicable)
  - [ ] Accessibility checked (keyboard, screen reader)
  - [ ] Edge cases and error scenarios tested

- **Production Verification:**
  - [ ] All UAT checks passed
  - [ ] CI/CD approvals obtained (2 for production)
  - [ ] Monitoring and alerting configured
  - [ ] Health checks passing
  - [ ] Database backups verified
  - [ ] Rollback procedure documented and tested
  - [ ] API performance within SLA (< 200ms p95)
  - [ ] Error rates < 1%
  - [ ] No security alerts
  - [ ] Customer communication sent (if user-facing)

### Security Checklist

- [ ] Input validation on all user inputs
- [ ] Output encoding to prevent XSS
- [ ] CSRF protection enabled
- [ ] Authentication required on protected endpoints
- [ ] Authorization checks implemented
- [ ] Secrets not hardcoded or committed
- [ ] Dependencies scanned for vulnerabilities
- [ ] SQL injection prevented (use ORM)
- [ ] Rate limiting implemented on APIs
- [ ] HTTPS enforced in production
- [ ] Security headers configured (CSP, HSTS, etc.)
- [ ] Sensitive data encrypted at rest
- [ ] Logging doesn't expose sensitive data
- [ ] Error messages don't leak implementation details
- [ ] Tenant isolation verified (multi-tenancy)

---

## 🏷️ Common Pitfalls to Avoid

### Development Pitfalls

- **Missing Updates:**
  - Missing admin/serializer updates for model changes
  - Incomplete migrations or forgotten migration files
  - API documentation not updated with code changes
  - Frontend types not synchronized with backend
  - Tests not covering new code paths

- **Code Quality Issues:**
  - Committing with linting errors
  - Skipping code reviews or rubber-stamping
  - Large PRs that are hard to review (> 400 lines)
  - Not testing edge cases or error conditions
  - Hardcoding values instead of configuration

- **Security Mistakes:**
  - Committing secrets or API keys
  - Missing input validation or sanitization
  - Exposing sensitive data in logs or error messages
  - Not implementing rate limiting on APIs
  - Using outdated dependencies with known vulnerabilities

### Process Pitfalls

- **Workflow Violations:**
  - Direct merges to production branches (main, UAT)
  - Skipping CI/CD status checks
  - Force-pushing to protected branches
  - Not following branch naming conventions
  - Merging PRs without required approvals

- **Documentation Failures:**
  - Outdated documentation and stale guides
  - Missing architecture decision records
  - API inconsistencies across stack
  - Not documenting breaking changes
  - Missing migration rollback procedures

- **Deployment Issues:**
  - Deploying without testing migrations in staging
  - Not having rollback plan
  - Missing environment variable configuration
  - Deploying during peak hours without warning
  - Not monitoring post-deployment metrics

### Technical Debt Pitfalls

- **Accumulating Debt:**
  - Unused/deprecated dependencies not removed
  - Test or dead code not cleaned up
  - Feature flags left indefinitely
  - Stale branches and tags piling up
  - TODO/FIXME comments without tracking

- **Architecture Issues:**
  - N+1 database queries
  - Missing database indexes on queried fields
  - Large bundle sizes (> 500KB gzipped)
  - Synchronous operations blocking request handling
  - Not implementing caching for expensive operations

---

## 🔗 References & Resources

### Official Documentation
- [Django Documentation](https://docs.djangoproject.com/en/4.2/)
- [Django REST Framework](https://www.django-rest-framework.org/)
- [React Documentation](https://react.dev/)
- [TypeScript Handbook](https://www.typescriptlang.org/docs/handbook/)
- [PostgreSQL Documentation](https://www.postgresql.org/docs/)
- [React Native Documentation](https://reactnative.dev/)

### Best Practices & Standards
- [Semantic Versioning 2.0.0](https://semver.org/)
- [Conventional Commits](https://www.conventionalcommits.org/)
- [OWASP Top 10](https://owasp.org/www-project-top-ten/)
- [WCAG 2.1 Guidelines](https://www.w3.org/WAI/WCAG21/quickref/)
- [12-Factor App](https://12factor.net/)
- [GitHub Flow](https://docs.github.com/en/get-started/quickstart/github-flow)

### Repository-Specific Documentation
- [Branch Workflow Checklist](../branch-workflow-checklist.md)
- [Repository Best Practices](../docs/REPOSITORY_BEST_PRACTICES.md)
- [Migration Best Practices](../docs/MIGRATION_BEST_PRACTICES.md) - **Essential reading for all backend work**
- [Deployment Troubleshooting](../docs/DEPLOYMENT_TROUBLESHOOTING.md) - **Required for deployment issues**
- [Testing Strategy](../docs/TESTING_STRATEGY.md)
- [Deployment Guide](../DEPLOYMENT_GUIDE.md)
- [Backend Architecture](../docs/BACKEND_ARCHITECTURE.md)
- [Frontend Architecture](../docs/FRONTEND_ARCHITECTURE.md)
- [Multi-Tenancy Guide](../docs/MULTI_TENANCY_GUIDE.md)

### Tools & Libraries
- [Django Tenants](https://django-tenants.readthedocs.io/) - Multi-tenancy
- [drf-spectacular](https://drf-spectacular.readthedocs.io/) - OpenAPI documentation
- [Ant Design](https://ant.design/) - React UI components
- [Styled Components](https://styled-components.com/) - CSS in JS
- [React Testing Library](https://testing-library.com/react) - Testing
- [Storybook](https://storybook.js.org/) - Component development

### Security Resources
- [OWASP Cheat Sheets](https://cheatsheetseries.owasp.org/)
- [Django Security Guide](https://docs.djangoproject.com/en/4.2/topics/security/)
- [npm Security Best Practices](https://docs.npmjs.com/packages-and-modules/securing-your-code)

### Questions & Support
- Open an issue for questions or improvements
- Start a repository discussion for architectural decisions
- Refer to `copilot-log.md` for historical context and lessons learned
- Review closed PRs for implementation examples

---

## 📊 Copilot Agent Efficiency & Lessons Learned

### Overview
This section consolidates key lessons from 50+ PR deployments (documented in [copilot-log.md](../copilot-log.md)) to improve Copilot agent efficiency and prevent recurring issues.

### Critical Migration Lessons (Most Common Issues)

**Issue Frequency:** 8+ tasks in copilot-log related to migration problems

1. **Never Modify Applied Migrations**
   - ❌ Changing dependencies after migration is applied
   - ✅ Create new migration to fix issues
   - See: [Migration Best Practices](../docs/MIGRATION_BEST_PRACTICES.md)

2. **Minimal Migration Dependencies**
   - ❌ Depending on unnecessary later migrations
   - ✅ Only depend on migrations that create models/fields you reference
   - Rule: ForeignKey only needs the migration that creates the target model

3. **PostgreSQL CharField Defaults**
   - ❌ `CharField(blank=True)` without `default=''`
   - ✅ `CharField(blank=True, default='')` always
   - Why: PostgreSQL distinguishes between empty string and NULL

4. **Test Migrations on Fresh Database**
   - Before every PR, test: `dropdb test_db && createdb test_db && python manage.py migrate`
   - Prevents: InconsistentMigrationHistory errors in production

### Deployment & Configuration Lessons

**Issue Frequency:** 5+ tasks related to deployment configuration

1. **CSRF_TRUSTED_ORIGINS Must Match CORS_ALLOWED_ORIGINS**
   - Common error: Admin 403 errors from cross-domain requests
   - Solution: Keep CSRF and CORS configurations synchronized
   - Both should include all frontend and backend domains

2. **Static Files Need Persistent Volume Mounts**
   - Issue: Admin CSS/JS 404 errors
   - Cause: `collectstatic` ran in temporary container without volume
   - Solution: Always mount staticfiles volume for both collectstatic and app container
   - Required permissions: `chown -R 1000:1000 /path/to/staticfiles`

3. **Database Backups Before Migrations**
   - Always backup before applying migrations
   - Automated in deployment workflows via `.github/scripts/backup-database.sh`
   - Keeps last 7 backups automatically

4. **Environment Variable Validation**
   - Use `.github/scripts/validate-environment.sh` to check required vars
   - Validates: SECRET_KEY, DATABASE_URL, CORS/CSRF config, security settings
   - Warns about misconfigurations before deployment

### Multi-Tenancy Lessons

**Issue Frequency:** 4+ tasks related to tenant isolation

1. **TenantFilteredAdmin for All Tenant Models**
   - All admin classes for models with `tenant` field must extend `TenantFilteredAdmin`
   - Ensures non-superuser staff only see their tenant's data
   - Pattern: `class MyAdmin(TenantFilteredAdmin)` instead of `admin.ModelAdmin`

2. **Tenant-Aware ViewSets**
   - Override `get_queryset()` to filter by tenant
   - Fall back to user's first tenant if needed
   - Pattern:
     ```python
     def get_queryset(self):
         user = self.request.user
         tenant = getattr(user, 'tenant', None) or user.tenantuser_set.first()?.tenant
         return super().get_queryset().filter(tenant=tenant)
     ```

3. **Automatic Tenant Assignment**
   - Use signals or override `perform_create()` to auto-assign tenant
   - Never require frontend to send tenant ID

### Testing & Validation Lessons

**Issue Frequency:** 6+ tasks improved by better testing

1. **Pre-commit Hooks Prevent Common Issues**
   - Syntax validation for migration files
   - Checking for unapplied migrations
   - Black/isort/flake8 formatting
   - Install: `pip install pre-commit && pre-commit install`

2. **Migration Validation in CI/CD**
   - All workflows now include `.github/scripts/validate-migrations.sh`
   - Validates: syntax, dependencies, conflicts, fresh database test
   - Prevents migration issues from reaching deployment

3. **Error Handling Patterns**
   - Always use try/except in ViewSets with proper error logging
   - Return descriptive error messages (not just 500)
   - Pattern:
     ```python
     try:
         # operation
     except Exception as e:
         logger.error(f"Error in {self.__class__.__name__}: {str(e)}")
         return Response({"error": str(e)}, status=500)
     ```

### Code Organization Lessons

**Issue Frequency:** 3+ tasks could be prevented by base classes

1. **Create Base Classes for Common Patterns**
   - Suggested: `TenantAwareViewSet` with built-in tenant filtering
   - Suggested: `BaseSerializer` with common validation patterns
   - Benefit: DRY principle, consistent behavior across codebase

2. **Custom Exception Handlers**
   - Create DRF custom exception handler for consistent error responses
   - Centralize error logging
   - Benefit: Better error tracking, consistent API responses

### Security Lessons

**Issue Frequency:** 3+ tasks related to security configuration

1. **Never Log Sensitive Data**
   - No passwords, tokens, PII in logs
   - Use `[REDACTED]` placeholders
   - Filter sensitive fields in error reports

2. **Production Security Checklist**
   - DEBUG = False
   - SESSION_COOKIE_SECURE = True
   - CSRF_COOKIE_SECURE = True
   - ALLOWED_HOSTS properly configured
   - Secrets in environment variables (never in code)

3. **Tenant Isolation in Queries**
   - Always filter by tenant at database level (not just UI)
   - Use `TenantFilteredAdmin` and tenant-aware querysets
   - Test with non-superuser accounts

### Performance Lessons

**Issue Frequency:** 2+ tasks related to performance

1. **Use select_related() and prefetch_related()**
   - Avoid N+1 queries in list views
   - Pattern: `queryset.select_related('tenant', 'user').prefetch_related('items')`
   - Use Django Debug Toolbar to detect N+1 queries

2. **Minimize Bundle Size**
   - Frontend bundles should be < 500KB gzipped
   - Use code splitting with `React.lazy()`
   - Avoid large dependencies (moment.js → date-fns)

### Automation Improvements Implemented

Based on recurring issues, we've added:

1. **Migration Validation Script** (`.github/scripts/validate-migrations.sh`)
   - Checks syntax, dependencies, conflicts
   - Tests on fresh database in CI
   - Prevents 90% of migration-related deployment failures

2. **Environment Validation Script** (`.github/scripts/validate-environment.sh`)
   - Validates required environment variables
   - Checks CORS/CSRF consistency
   - Warns about insecure configurations

3. **Database Backup Script** (`.github/scripts/backup-database.sh`)
   - Automatic backups before migrations
   - Keeps last 7 backups
   - Compresses to save space

4. **Enhanced Pre-commit Hooks** (`.pre-commit-config.yaml`)
   - Migration syntax validation
   - Unapplied migration detection
   - Python formatting and linting

5. **Migration Validation in CI/CD**
   - All deployment workflows include migration validation
   - Runs on every PR before deployment
   - Fails fast to prevent deployment issues

### Efficiency Metrics

**Before Improvements:**
- Migration-related deployment failures: ~30% of deployments
- Average time to diagnose issues: 2-3 hours
- Repeated issues: Same patterns in 5+ tasks

**After Improvements:**
- Migration-related deployment failures: Target < 5%
- Average time to diagnose: < 30 minutes (with troubleshooting guide)
- Repeated issues: Prevented by automation

### Quick Reference: Common Copilot Agent Tasks

**Before Creating PR:**
- [ ] Run `.github/scripts/validate-migrations.sh` (if backend changes)
- [ ] Run `.github/scripts/validate-environment.sh` (if config changes)
- [ ] Test migrations on fresh database
- [ ] Ensure pre-commit hooks pass
- [ ] Review [Migration Best Practices](../docs/MIGRATION_BEST_PRACTICES.md)
- [ ] Update copilot-log.md with lessons learned

**For Migration Changes:**
- [ ] **CRITICAL: Before creating a PR, always run `python manage.py makemigrations` locally. If new files are generated, they MUST be committed. The CI pipeline will now fail any PR that has unapplied migrations, detected via the new pre-commit hook.**
- [ ] Never modify applied migrations
- [ ] Use minimal dependencies
- [ ] Add `default=''` to CharField with `blank=True`
- [ ] Test rollback: `python manage.py migrate <app> <previous>`
- [ ] Document complex migrations with docstrings
- [ ] Verify migration plan: `python manage.py migrate --plan`

**For Deployment Issues:**
- [ ] If the deployment fails with "Unapplied migrations detected", the developer MUST run `git pull`, execute `python manage.py makemigrations`, commit the new file(s), and push to re-trigger the pipeline
- [ ] Check [Deployment Troubleshooting](../docs/DEPLOYMENT_TROUBLESHOOTING.md) first
- [ ] Review GitHub Actions logs
- [ ] SSH to server and check container logs
- [ ] Compare working vs broken environment variables
- [ ] Follow rollback procedure if needed

**For Admin Changes:**
- [ ] Extend `TenantFilteredAdmin` for tenant models
- [ ] Test with non-superuser account
- [ ] Verify superuser still sees all data
- [ ] Check CSRF_TRUSTED_ORIGINS includes admin domain

### Resources for Copilot Agents

- **copilot-log.md** - 4700+ lines of historical lessons, search for similar issues
- **MIGRATION_BEST_PRACTICES.md** - Comprehensive migration guide
- **DEPLOYMENT_TROUBLESHOOTING.md** - Step-by-step issue resolution
- **Validation scripts** in `.github/scripts/` - Use these to validate changes
- **Deployment workflows** in `.github/workflows/` - Reference for CI/CD patterns

---

**Last Updated**: 2025-11-03  
**Version**: 3.0 (Enhanced with Copilot efficiency improvements and lessons learned)<|MERGE_RESOLUTION|>--- conflicted
+++ resolved
@@ -133,7 +133,6 @@
 ```
 
 Repeat similarly for `UAT` → `main`.
-<<<<<<< HEAD
 
 **Key Features of Superior Promotion Workflows:**
 - **Automatic Stale PR Management**: Before creating a new PR, the workflow checks for and closes any existing open PRs between the same branches, preventing duplicate or conflicting PRs
@@ -141,15 +140,6 @@
 - **Manual Trigger Support**: Workflows can be triggered manually via `workflow_dispatch` in addition to automatic triggers on branch pushes
 - **Reviewer Assignment**: Automatically assigns reviewers (e.g., `Vacilator`) for accountability
 
-=======
-
-**Key Features of Superior Promotion Workflows:**
-- **Automatic Stale PR Management**: Before creating a new PR, the workflow checks for and closes any existing open PRs between the same branches, preventing duplicate or conflicting PRs
-- **Fresh Promotion**: Each workflow run creates a PR with the latest commits from the source branch
-- **Manual Trigger Support**: Workflows can be triggered manually via `workflow_dispatch` in addition to automatic triggers on branch pushes
-- **Reviewer Assignment**: Automatically assigns reviewers (e.g., `Vacilator`) for accountability
-
->>>>>>> 195e9243
 **Workflow Requirements:**
 - Ensure only fast-forward, conflict-free merges
 - PR is auto-created, not auto-merged (review/approval required, CI must pass)
@@ -779,9 +769,6 @@
 
 ### Deployment Workflow
 
-<<<<<<< HEAD
-> **Important**: Environment promotion PRs (development → UAT → production) are managed **exclusively** by automated workflows (`.github/workflows/promote-dev-to-uat.yml` and `.github/workflows/promote-uat-to-main.yml`). These workflows automatically close stale PRs and create fresh ones with the latest commits. Do not create manual PRs for environment promotion or use any other workflow files for this purpose.
-=======
 > **CRITICAL**: Environment promotion PRs (development → UAT → production) are managed **exclusively** by automated workflows (`.github/workflows/promote-dev-to-uat.yml` and `.github/workflows/promote-uat-to-main.yml`). These workflows automatically close stale PRs and create fresh ones with the latest commits. 
 
 **Deployment Protection Rules:**
@@ -801,7 +788,6 @@
 6. Test in UAT environment, then merge PR
 7. After UAT merge, `promote-uat-to-main.yml` automatically creates PR to `main`
 8. Final review and merge to deploy to production
->>>>>>> 195e9243
 
 - **Environment Progression:**
   ```
