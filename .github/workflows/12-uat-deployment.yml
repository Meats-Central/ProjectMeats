name: Deploy UAT (Frontend + Backend via DOCR)
# IMPORTANT: UAT (uat.meatscentral.com) is the active middle environment per pipeline.
# DEPRECATED: staging.meatscentral.com is no longer used. Use uat.meatscentral.com for staging/UAT operations.

on:
  push:
    branches: [ uat ]
  workflow_dispatch:

concurrency:
  group: deploy-uat
  cancel-in-progress: false

env:
  REGISTRY: ${{ vars.DOCR_REGISTRY }}            # e.g. registry.digitalocean.com/meatscentral
  FRONTEND_IMAGE: ${{ vars.DOCR_REPO_FRONTEND_UAT }} # e.g. projectmeats-frontend
  BACKEND_IMAGE:  ${{ vars.DOCR_REPO_BACKEND_UAT  }} # e.g. projectmeats-backend

jobs:
  pre-deployment-checks:
    runs-on: ubuntu-latest
    outputs:
      deployment_id: ${{ steps.gen-id.outputs.deployment_id }}
    steps:
      - uses: actions/checkout@v4
      
      - name: Generate deployment ID
        id: gen-id
        run: echo "deployment_id=$(date +%Y%m%d%H%M%S)-${GITHUB_SHA::7}" >> $GITHUB_OUTPUT
      
      - name: Notify deployment started
        run: |
          chmod +x .github/scripts/deployment-notifications.sh
<<<<<<< HEAD
          bash .github/scripts/deployment-notifications.sh uat started all "UAT deployment initiated"
=======
          .github/scripts/deployment-notifications.sh uat started all "UAT deployment initiated"
>>>>>>> a44fb7b9
      
      - name: Pre-deployment validation
        run: |
          echo "=== Pre-Deployment Checks ==="
          echo "Branch: ${{ github.ref_name }}"
          echo "Commit: ${{ github.sha }}"
          echo "Deployment ID: ${{ steps.gen-id.outputs.deployment_id }}"
  
  build-and-push:
    runs-on: ubuntu-latest
    needs: [pre-deployment-checks]
    strategy:
      matrix:
        app: [ frontend, backend ]
    steps:
      - uses: actions/checkout@v4

      - name: Login to DOCR
        run: echo "${{ secrets.DO_ACCESS_TOKEN }}" | docker login ${{ env.REGISTRY }} -u doctl --password-stdin

      - name: Build & Push Frontend
        if: matrix.app == 'frontend'
        run: |
          docker build -f frontend/Dockerfile \
            -t $REGISTRY/$FRONTEND_IMAGE:uat-${GITHUB_SHA::7} \
            -t $REGISTRY/$FRONTEND_IMAGE:uat-latest \
            .
          docker push $REGISTRY/$FRONTEND_IMAGE:uat-${GITHUB_SHA::7}
          docker push $REGISTRY/$FRONTEND_IMAGE:uat-latest

      - name: Build & Push Backend (Django)
        if: matrix.app == 'backend'
        run: |
          docker build -f backend/Dockerfile \
            -t $REGISTRY/$BACKEND_IMAGE:uat-${GITHUB_SHA::7} \
            -t $REGISTRY/$BACKEND_IMAGE:uat-latest \
            .
          docker push $REGISTRY/$BACKEND_IMAGE:uat-${GITHUB_SHA::7}
          docker push $REGISTRY/$BACKEND_IMAGE:uat-latest

  test-frontend:
    runs-on: ubuntu-latest
    needs: build-and-push
    steps:
      - uses: actions/checkout@v4
      - uses: actions/setup-node@v4
        with:
          node-version: '18'
          cache: 'npm'
          cache-dependency-path: 'frontend/package-lock.json'
      - working-directory: ./frontend
        run: npm ci
      - working-directory: ./frontend
        run: npm run test:ci
      - working-directory: ./frontend
        run: npm run type-check

  test-backend:
    runs-on: ubuntu-latest
    needs: build-and-push
    services:
      postgres:
        image: postgres:15
        env:
          POSTGRES_PASSWORD: postgres
          POSTGRES_USER: postgres
          POSTGRES_DB: test_db
        options: >-
          --health-cmd pg_isready
          --health-interval 10s
          --health-timeout 5s
          --health-retries 5
        ports:
          - 5432:5432
    steps:
      - uses: actions/checkout@v4
      - uses: actions/setup-python@v4
        with:
          python-version: '3.12'
      - uses: actions/cache@v3
        with:
          path: ~/.cache/pip
          key: ${{ runner.os }}-pip-${{ hashFiles('**/requirements.txt') }}
          restore-keys: |
            ${{ runner.os }}-pip-
      - name: Install dependencies
        working-directory: ./backend
        run: |
          python -m pip install --upgrade pip
          pip install -r requirements.txt
      
      # Ensures migrations run before seeding/tests to create tables like carriers_carrier; fixes role "root" by using CI user postgres
      - name: Wait for PostgreSQL to be ready
        run: |
          echo "Waiting for PostgreSQL to be ready..."
          for i in {1..30}; do
            if pg_isready -h localhost -p 5432 -U postgres; then
              echo "PostgreSQL is ready!"
              break
            fi
            echo "Waiting for PostgreSQL... ($i/30)"
            sleep 2
          done
      
      # Run makemigrations for all apps to ensure any dynamic changes are captured
      # Note: || true allows command to succeed even if no migrations are generated (expected behavior)
      - name: Run makemigrations for all apps
        working-directory: ./backend
        env:
          DATABASE_URL: postgresql://postgres:postgres@localhost:5432/test_db
          SECRET_KEY: test-secret-key-for-testing-only
          DEBUG: True
          DJANGO_SETTINGS_MODULE: projectmeats.settings.test
          POSTGRES_USER: postgres
        run: |
          echo "Running makemigrations for all apps (idempotent)..."
          # makemigrations exits with 0 even when no migrations are generated
          # || true ensures idempotency - command succeeds whether or not migrations are created
          python manage.py makemigrations carriers suppliers customers plants contacts --noinput || true
          python manage.py makemigrations --noinput || true
      
      - name: Apply shared schema migrations
        working-directory: ./backend
        env:
          DATABASE_URL: postgresql://postgres:postgres@localhost:5432/test_db
          SECRET_KEY: test-secret-key-for-testing-only
          DEBUG: True
          DJANGO_SETTINGS_MODULE: projectmeats.settings.test
          POSTGRES_USER: postgres
        run: |
          echo "Applying shared schema migrations..."
          python manage.py migrate_schemas --shared --noinput || python manage.py migrate --noinput
      
      - name: Apply full migrations
        working-directory: ./backend
        env:
          DATABASE_URL: postgresql://postgres:postgres@localhost:5432/test_db
          SECRET_KEY: test-secret-key-for-testing-only
          DEBUG: True
          DJANGO_SETTINGS_MODULE: projectmeats.settings.test
          POSTGRES_USER: postgres
        run: |
          echo "Applying full database migrations..."
          python manage.py migrate --noinput
      
      - name: Apply tenant migrations (if needed for tests)
        working-directory: ./backend
        env:
          DATABASE_URL: postgresql://postgres:postgres@localhost:5432/test_db
          SECRET_KEY: test-secret-key-for-testing-only
          DEBUG: True
          DJANGO_SETTINGS_MODULE: projectmeats.settings.test
          POSTGRES_USER: postgres
        run: |
          # Create test tenant and apply tenant-specific migrations (idempotent)
          echo "Setting up test tenant..."
          {
            echo "from apps.tenants.models import Client, Domain"
            echo "from django.db import connection"
            echo "from django_tenants.utils import schema_context"
            echo ""
            echo "# Create test tenant if not exists (idempotent)"
            echo "try:"
            echo "    # Check if schema exists before creating tenant"
            echo "    with connection.cursor() as cursor:"
            echo "        cursor.execute(\"SELECT schema_name FROM information_schema.schemata WHERE schema_name = %s\", [\"test_tenant\"])"
            echo "        schema_exists = cursor.fetchone() is not None"
            echo "    "
            echo "    if not schema_exists:"
            echo "        tenant, created = Client.objects.get_or_create("
            echo "            schema_name=\"test_tenant\","
            echo "            defaults={\"name\": \"Test Tenant\", \"description\": \"Test tenant for CI\"}"
            echo "        )"
            echo "        if created:"
            echo "            print(\"Created test tenant\")"
            echo "    else:"
            echo "        print(\"Test tenant schema already exists, skipping creation\")"
            echo "        tenant = Client.objects.get(schema_name=\"test_tenant\")"
            echo ""
            echo "    # Create domain for test tenant (idempotent with get_or_create)"
            echo "    domain, created = Domain.objects.get_or_create("
            echo "        domain=\"test.example.com\","
            echo "        defaults={\"tenant\": tenant, \"is_primary\": True}"
            echo "    )"
            echo "    if created:"
            echo "        print(\"Created test domain\")"
            echo "    else:"
            echo "        print(\"Test domain already exists\")"
            echo ""
            echo "    # Run tenant migrations"
            echo "    print(\"Running tenant migrations...\")"
            echo "    with schema_context(tenant.schema_name):"
            echo "        from django.core.management import call_command"
            echo "        call_command(\"migrate_schemas\", schema_name=tenant.schema_name, verbosity=0)"
            echo ""
            echo "except Exception as e:"
            echo "    print(f\"Warning: Could not set up test tenant: {e}\")"
            echo "    print(\"Continuing with shared schema only...\")"
          } > /tmp/setup_tenant.py
          python manage.py shell < /tmp/setup_tenant.py || echo "Warning: Tenant setup failed, continuing..."
      
      # Multi-tenancy setup for django-tenants
      # Fixed unclosed here-document for bash syntax error
      - name: Run tests
        working-directory: ./backend
        env:
          DATABASE_URL: postgresql://postgres:postgres@localhost:5432/test_db
          SECRET_KEY: test-secret-key-for-testing-only
          DEBUG: True
          DJANGO_SETTINGS_MODULE: projectmeats.settings.test
          POSTGRES_USER: postgres
        run: |
          echo "Running tests..."
          python manage.py test apps/ --verbosity=2
          
      - name: Code quality (non-blocking)
        working-directory: ./backend
        continue-on-error: true
        run: |
          if pip show flake8 >/dev/null 2>&1; then
            flake8 . --exclude=migrations --max-line-length=120 || true
          fi
          if pip show black >/dev/null 2>&1; then
            black --check . --exclude=migrations || true
          fi


  deploy-frontend:
    runs-on: ubuntu-latest
    needs: [build-and-push, test-frontend]
    if: github.ref == 'refs/heads/uat'
    environment: uat2
    steps:
      - name: Setup SSH with password authentication
        run: |
          sudo apt-get update
          sudo apt-get install -y sshpass
          mkdir -p ~/.ssh
          ssh-keyscan -H "${{ secrets.STAGING_HOST }}" >> ~/.ssh/known_hosts

      - name: Deploy frontend container (8080 behind Nginx)
        env:
          SSHPASS: ${{ secrets.SSH_PASSWORD }}
        run: |
          sshpass -e ssh -o StrictHostKeyChecking=yes ${{ secrets.STAGING_USER }}@${{ secrets.STAGING_HOST }} <<'DEPLOY_SCRIPT'
          set -e

          sudo mkdir -p /opt/pm/frontend/env
          
          cat > /tmp/env-config.js <<'ENVJS'
          window.ENV = {
            API_BASE_URL: "${{ secrets.REACT_APP_API_BASE_URL }}",
            ENVIRONMENT: "staging"
          };
          ENVJS

          sudo mv /tmp/env-config.js /opt/pm/frontend/env/env-config.js

          sudo docker login ${{ env.REGISTRY }} -u doctl -p ${{ secrets.DO_ACCESS_TOKEN }}
          sudo docker pull ${{ env.REGISTRY }}/${{ env.FRONTEND_IMAGE }}:uat-latest

          sudo docker rm -f pm-frontend >/dev/null 2>&1 || true
          sudo docker run -d --name pm-frontend --restart unless-stopped \
            -p 8080:80 \
            -v /opt/pm/frontend/env/env-config.js:/usr/share/nginx/html/env-config.js:ro \
            ${{ env.REGISTRY }}/${{ env.FRONTEND_IMAGE }}:uat-latest

          if command -v nginx >/dev/null 2>&1; then
            sudo bash -c 'cat > /etc/nginx/conf.d/pm-frontend.conf <<NGINX
            server {
              listen 80;
              server_name _;
              location / {
                proxy_pass http://127.0.0.1:8080;
                proxy_set_header Host \$host;
                proxy_set_header X-Real-IP \$remote_addr;
                proxy_set_header X-Forwarded-For \$proxy_add_x_forwarded_for;
                proxy_set_header X-Forwarded-Proto \$scheme;
              }
            }
            NGINX'
            sudo nginx -t && sudo systemctl reload nginx || true
          fi

          sudo docker ps --format "table {{.Names}}\t{{.Image}}\t{{.Status}}\t{{.Ports}}"
          DEPLOY_SCRIPT

      - name: Health check (Web)
        run: |
          sleep 8
          curl -fsS "${{ secrets.STAGING_URL }}" > /dev/null

  deploy-backend:
    runs-on: ubuntu-latest
    needs: [build-and-push, test-backend]
    if: github.ref == 'refs/heads/uat'
    environment: uat2-backend
    steps:
      - name: Setup SSH with password authentication
        run: |
          sudo apt-get update
          sudo apt-get install -y sshpass
          mkdir -p ~/.ssh
          ssh-keyscan -H "${{ secrets.STAGING_HOST }}" >> ~/.ssh/known_hosts

      - name: Deploy backend container (env at /home/django/ProjectMeats/backend/.env)
        env:
          SSHPASS: ${{ secrets.SSH_PASSWORD }}
        run: |
          sshpass -e ssh -o StrictHostKeyChecking=yes ${{ secrets.STAGING_USER }}@${{ secrets.STAGING_HOST }} <<'SSH'
          set -euo pipefail

          REG="${{ env.REGISTRY }}"
          IMG="${{ env.BACKEND_IMAGE }}"
          TAG="uat-latest"

          APP_DIR="/home/django/ProjectMeats/backend"
          MEDIA_DIR="/home/django/ProjectMeats/media"
          STATIC_DIR="/home/django/ProjectMeats/staticfiles"
          ENV_FILE="${APP_DIR}/.env"

          sudo mkdir -p "$APP_DIR" "$MEDIA_DIR" "$STATIC_DIR"
          
          # Set permissions for mounted volumes (appuser in container has UID 1000)
          sudo chown -R 1000:1000 "$MEDIA_DIR" "$STATIC_DIR"

          # Same env block as dev. Update values in UAT secrets later.
          sudo tee "$ENV_FILE" > /dev/null <<ENV

          DJANGO_SETTINGS_MODULE=${{ secrets.UAT_DJANGO_SETTINGS_MODULE }}
          SECRET_KEY=${{ secrets.UAT_SECRET_KEY }}
          CORS_ALLOWED_ORIGINS=${{ secrets.UAT_CORS_ALLOWED_ORIGINS }}
          DATABASE_URL=${{ secrets.UAT_DATABASE_URL }}
          ALLOWED_HOSTS=${{ secrets.UAT_ALLOWED_HOSTS }}
          DEBUG=${{ secrets.DEBUG }}
          LOG_LEVEL=${{ secrets.LOG_LEVEL }}
          CORS_ALLOW_ALL_ORIGINS=${{ secrets.UAT_CORS_ALLOW_ALL_ORIGINS }}
          SESSION_COOKIE_SECURE=${{ secrets.UAT_SESSION_COOKIE_SECURE }}
          CSRF_COOKIE_SECURE=${{ secrets.UAT_CSRF_COOKIE_SECURE }}
          OPENAI_API_KEY=${{ secrets.UAT_OPENAI_API_KEY }}
          STATIC_ROOT=${{ secrets.UAT_STATIC_ROOT }}
          MEDIA_ROOT=${{ secrets.UAT_MEDIA_ROOT }}
          EMAIL_BACKEND=${{ secrets.UAT_EMAIL_BACKEND }}
          EMAIL_HOST=${{ secrets.UAT_EMAIL_HOST }}
          EMAIL_PORT=${{ secrets.UAT_EMAIL_PORT }}
          EMAIL_USE_TLS=${{ secrets.UAT_EMAIL_USE_TLS }}
          EMAIL_HOST_USER=${{ secrets.UAT_EMAIL_HOST_USER }}
          EMAIL_HOST_PASSWORD=${{ secrets.UAT_EMAIL_HOST_PASSWORD }}
          ENV
          sudo chown root:root "$ENV_FILE"
          sudo chmod 600 "$ENV_FILE"

          echo "${{ secrets.DO_ACCESS_TOKEN }}" | sudo docker login "$REG" -u doctl --password-stdin
          sudo docker pull "$REG/$IMG:$TAG"

          # Run migrations with django-tenants support
          sudo docker run --rm \
            --env-file "$ENV_FILE" \
            -v "$MEDIA_DIR:/app/media" \
            -v "$STATIC_DIR:/app/staticfiles" \
            "$REG/$IMG:$TAG" \
            sh -c "
              if python manage.py help migrate_schemas >/dev/null 2>&1; then
                echo 'Using django-tenants migrations...'
                echo 'Step 1: Running shared schema migrations...'
                python manage.py migrate_schemas --shared --noinput
                echo 'Step 2: Ensuring public tenant exists...'
                python manage.py ensure_public_tenant --domain=uat.meatscentral.com
                echo 'Step 3: Running tenant-specific migrations...'
                python manage.py migrate_schemas --noinput
              else
                echo 'Using regular migrations...'
                python manage.py migrate --noinput
              fi
            "

          sudo docker run --rm \
            --env-file "$ENV_FILE" \
            -v "$MEDIA_DIR:/app/media" \
            -v "$STATIC_DIR:/app/staticfiles" \
            "$REG/$IMG:$TAG" \
            python manage.py collectstatic --noinput || true

          # Create/update superuser and root tenant (idempotent)
          echo "Setting up superuser and root tenant..."
          sudo docker run --rm \
            --env-file "$ENV_FILE" \
            -v "$MEDIA_DIR:/app/media" \
            -v "$STATIC_DIR:/app/staticfiles" \
            "$REG/$IMG:$TAG" \
            sh -c "
              echo 'Creating/updating superuser and root tenant...'
              python manage.py create_super_tenant --verbosity=1 || {
                echo '⚠ create_super_tenant command failed or not available'
              }
              
              echo 'Creating/updating guest tenant...'
              python manage.py create_guest_tenant --verbosity=1 || {
                echo '⚠ create_guest_tenant command failed or not available'
              }
            "

          sudo docker rm -f pm-backend >/dev/null 2>&1 || true
          sudo docker run -d --name pm-backend --restart unless-stopped \
            -p 8000:8000 \
            --env-file "$ENV_FILE" \
            -v "$MEDIA_DIR:/app/media" \
            -v "$STATIC_DIR:/app/staticfiles" \
            "$REG/$IMG:$TAG"

          sudo docker ps --format "table {{.Names}}\t{{.Image}}\t{{.Status}}\t{{.Ports}}"
          SSH

      - name: Post-deployment health check
<<<<<<< HEAD
        env:
          SSHPASS: ${{ secrets.SSH_PASSWORD }}
=======
>>>>>>> a44fb7b9
        run: |
          echo "Waiting for backend to stabilize..."
          sleep 10
          
<<<<<<< HEAD
          sshpass -e ssh -o StrictHostKeyChecking=yes ${{ secrets.STAGING_USER }}@${{ secrets.STAGING_HOST }} <<'HEALTH_CHECK'
=======
>>>>>>> a44fb7b9
          MAX_ATTEMPTS=15
          ATTEMPT=1
          
          # Health check using localhost since we're on the deployment server
          HEALTH_URL="http://localhost:8000/api/v1/health/"
          echo "Health check URL: $HEALTH_URL"
          
          while [ $ATTEMPT -le $MAX_ATTEMPTS ]; do
<<<<<<< HEAD
            HTTP_CODE=$(curl -L -s -o /dev/null -w "%{http_code}" -H "Host: uat.meatscentral.com" --max-time 10 "$HEALTH_URL" 2>/dev/null || echo "000")
=======
            HTTP_CODE=$(curl -s -o /dev/null -w "%{http_code}" --max-time 10 "$HEALTH_URL" 2>/dev/null || echo "000")
>>>>>>> a44fb7b9
            
            if [ "$HTTP_CODE" = "200" ]; then
              echo "✓ Backend health check passed (HTTP $HTTP_CODE)"
              exit 0
            fi
            
            if [ $ATTEMPT -eq $MAX_ATTEMPTS ]; then
              echo "✗ Backend health check failed after $MAX_ATTEMPTS attempts (HTTP $HTTP_CODE)"
              echo "Last response code: $HTTP_CODE"
              exit 1
            fi
            
            echo "Health check attempt $ATTEMPT/$MAX_ATTEMPTS (HTTP $HTTP_CODE)..."
            sleep 5
            ATTEMPT=$((ATTEMPT + 1))
          done
<<<<<<< HEAD
          HEALTH_CHECK
=======
>>>>>>> a44fb7b9
      
      - name: Notify deployment success
        if: success()
        run: |
<<<<<<< HEAD
          echo "====================================="
          echo "✅ Backend deployment successful"
          echo "====================================="
          # Note: Notification script disabled - checkout not available in this job context
          # bash .github/scripts/deployment-notifications.sh uat success backend "Backend deployed successfully"
=======
          .github/scripts/deployment-notifications.sh uat success backend "Backend deployed successfully"
>>>>>>> a44fb7b9
  
  post-deployment-validation:
    runs-on: ubuntu-latest
    needs: [deploy-backend, deploy-frontend]
    if: success()
    steps:
      - uses: actions/checkout@v4
      
      - name: Run smoke tests
        continue-on-error: true
        run: |
          chmod +x .github/scripts/smoke-tests.sh
          .github/scripts/smoke-tests.sh "${{ secrets.STAGING_URL }}" 10 5
      
      - name: Deployment summary
        run: |
          echo "=== UAT Deployment Completed ==="
          echo "Timestamp: $(date -u +"%Y-%m-%d %H:%M:%S UTC")"
          echo "Commit: ${{ github.sha }}"
<<<<<<< HEAD
          bash .github/scripts/deployment-notifications.sh uat success all "UAT deployment completed"
=======
          .github/scripts/deployment-notifications.sh uat success all "UAT deployment completed"
>>>>>>> a44fb7b9
      <|MERGE_RESOLUTION|>--- conflicted
+++ resolved
@@ -31,11 +31,7 @@
       - name: Notify deployment started
         run: |
           chmod +x .github/scripts/deployment-notifications.sh
-<<<<<<< HEAD
-          bash .github/scripts/deployment-notifications.sh uat started all "UAT deployment initiated"
-=======
           .github/scripts/deployment-notifications.sh uat started all "UAT deployment initiated"
->>>>>>> a44fb7b9
       
       - name: Pre-deployment validation
         run: |
@@ -450,19 +446,10 @@
           SSH
 
       - name: Post-deployment health check
-<<<<<<< HEAD
-        env:
-          SSHPASS: ${{ secrets.SSH_PASSWORD }}
-=======
->>>>>>> a44fb7b9
         run: |
           echo "Waiting for backend to stabilize..."
           sleep 10
           
-<<<<<<< HEAD
-          sshpass -e ssh -o StrictHostKeyChecking=yes ${{ secrets.STAGING_USER }}@${{ secrets.STAGING_HOST }} <<'HEALTH_CHECK'
-=======
->>>>>>> a44fb7b9
           MAX_ATTEMPTS=15
           ATTEMPT=1
           
@@ -471,11 +458,7 @@
           echo "Health check URL: $HEALTH_URL"
           
           while [ $ATTEMPT -le $MAX_ATTEMPTS ]; do
-<<<<<<< HEAD
-            HTTP_CODE=$(curl -L -s -o /dev/null -w "%{http_code}" -H "Host: uat.meatscentral.com" --max-time 10 "$HEALTH_URL" 2>/dev/null || echo "000")
-=======
             HTTP_CODE=$(curl -s -o /dev/null -w "%{http_code}" --max-time 10 "$HEALTH_URL" 2>/dev/null || echo "000")
->>>>>>> a44fb7b9
             
             if [ "$HTTP_CODE" = "200" ]; then
               echo "✓ Backend health check passed (HTTP $HTTP_CODE)"
@@ -492,23 +475,11 @@
             sleep 5
             ATTEMPT=$((ATTEMPT + 1))
           done
-<<<<<<< HEAD
-          HEALTH_CHECK
-=======
->>>>>>> a44fb7b9
       
       - name: Notify deployment success
         if: success()
         run: |
-<<<<<<< HEAD
-          echo "====================================="
-          echo "✅ Backend deployment successful"
-          echo "====================================="
-          # Note: Notification script disabled - checkout not available in this job context
-          # bash .github/scripts/deployment-notifications.sh uat success backend "Backend deployed successfully"
-=======
           .github/scripts/deployment-notifications.sh uat success backend "Backend deployed successfully"
->>>>>>> a44fb7b9
   
   post-deployment-validation:
     runs-on: ubuntu-latest
@@ -528,9 +499,5 @@
           echo "=== UAT Deployment Completed ==="
           echo "Timestamp: $(date -u +"%Y-%m-%d %H:%M:%S UTC")"
           echo "Commit: ${{ github.sha }}"
-<<<<<<< HEAD
-          bash .github/scripts/deployment-notifications.sh uat success all "UAT deployment completed"
-=======
           .github/scripts/deployment-notifications.sh uat success all "UAT deployment completed"
->>>>>>> a44fb7b9
       