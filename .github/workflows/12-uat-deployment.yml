name: Deploy UAT (Frontend + Backend via DOCR)
# IMPORTANT: UAT (uat.meatscentral.com) is the active middle environment per pipeline.
# DEPRECATED: staging.meatscentral.com is no longer used. Use uat.meatscentral.com for staging/UAT operations.

on:
  push:
    branches: [ uat ]
  workflow_dispatch:

concurrency:
  group: deploy-uat
  cancel-in-progress: false

env:
  REGISTRY: ${{ vars.DOCR_REGISTRY }}            # e.g. registry.digitalocean.com/meatscentral
  FRONTEND_IMAGE: ${{ vars.DOCR_REPO_FRONTEND_UAT }} # e.g. projectmeats-frontend
  BACKEND_IMAGE:  ${{ vars.DOCR_REPO_BACKEND_UAT  }} # e.g. projectmeats-backend

jobs:
  pre-deployment-checks:
    runs-on: ubuntu-latest
    outputs:
      deployment_id: ${{ steps.gen-id.outputs.deployment_id }}
    steps:
      - uses: actions/checkout@v4
      
      - name: Generate deployment ID
        id: gen-id
        run: echo "deployment_id=$(date +%Y%m%d%H%M%S)-${GITHUB_SHA::7}" >> $GITHUB_OUTPUT
      
      - name: Notify deployment started
        run: |
          chmod +x .github/scripts/deployment-notifications.sh
          bash .github/scripts/deployment-notifications.sh uat started all "UAT deployment initiated"
      
      - name: Pre-deployment validation
        run: |
          echo "=== Pre-Deployment Checks ==="
          echo "Branch: ${{ github.ref_name }}"
          echo "Commit: ${{ github.sha }}"
          echo "Deployment ID: ${{ steps.gen-id.outputs.deployment_id }}"
  
  build-and-push:
    runs-on: ubuntu-latest
    needs: [pre-deployment-checks]
    strategy:
      matrix:
        app: [ frontend, backend ]
    steps:
      - uses: actions/checkout@v4
        with:
          fetch-depth: 1

      - name: Set up Docker Buildx
        uses: docker/setup-buildx-action@v3

      - name: Cache Docker layers
        uses: actions/cache@v3
        with:
          path: /tmp/.buildx-cache
          key: ${{ runner.os }}-buildx-uat-${{ matrix.app }}-${{ hashFiles(matrix.app == 'frontend' && 'frontend/package-lock.json' || 'backend/requirements.txt') }}
          restore-keys: |
            ${{ runner.os }}-buildx-uat-${{ matrix.app }}-

      - name: Login to DOCR
        run: echo "${{ secrets.DO_ACCESS_TOKEN }}" | docker login ${{ env.REGISTRY }} -u doctl --password-stdin

      - name: Build & Push Frontend
        if: matrix.app == 'frontend'
        uses: docker/build-push-action@v5
        with:
          context: .
          file: frontend/dockerfile
          push: true
          tags: |
            ${{ env.REGISTRY }}/${{ env.FRONTEND_IMAGE }}:uat-${{ github.sha }}
            ${{ env.REGISTRY }}/${{ env.FRONTEND_IMAGE }}:uat-${{ github.sha }}
          cache-from: type=local,src=/tmp/.buildx-cache
          cache-to: type=local,dest=/tmp/.buildx-cache-new,mode=max

      - name: Build & Push Backend (Django)
        if: matrix.app == 'backend'
        uses: docker/build-push-action@v5
        with:
          context: .
          file: backend/dockerfile
          push: true
          tags: |
            ${{ env.REGISTRY }}/${{ env.BACKEND_IMAGE }}:uat-${{ github.sha }}
            ${{ env.REGISTRY }}/${{ env.BACKEND_IMAGE }}:uat-${{ github.sha }}
          cache-from: type=local,src=/tmp/.buildx-cache
          cache-to: type=local,dest=/tmp/.buildx-cache-new,mode=max
      
      - name: Move cache
        run: |
          rm -rf /tmp/.buildx-cache
          mv /tmp/.buildx-cache-new /tmp/.buildx-cache || true

  test-frontend:
    runs-on: ubuntu-latest
    needs: build-and-push
    timeout-minutes: 15
    steps:
      - uses: actions/checkout@v4
        with:
          fetch-depth: 1
      - uses: actions/setup-node@v4
        with:
          node-version: '18'
          cache: 'npm'
          cache-dependency-path: 'frontend/package-lock.json'
      - working-directory: ./frontend
        run: npm ci
      - working-directory: ./frontend
        run: npm run test:ci
      - working-directory: ./frontend
        run: npm run type-check

  test-backend:
    runs-on: ubuntu-latest
    needs: build-and-push
    timeout-minutes: 20
    services:
      postgres:
        image: postgres:15
        env:
          POSTGRES_PASSWORD: postgres
          POSTGRES_USER: postgres
          POSTGRES_DB: test_db
        options: >-
          --health-cmd pg_isready
          --health-interval 10s
          --health-timeout 5s
          --health-retries 5
        ports:
          - 5432:5432
    steps:
      - uses: actions/checkout@v4
      - uses: actions/setup-python@v4
        with:
          python-version: '3.12'
      - uses: actions/cache@v3
        with:
          path: ~/.cache/pip
          key: ${{ runner.os }}-pip-${{ hashFiles('**/requirements.txt') }}
          restore-keys: |
            ${{ runner.os }}-pip-
      - name: Install dependencies
        working-directory: ./backend
        run: |
          python -m pip install --upgrade pip
          pip install -r requirements.txt
      
      # Ensures migrations run before seeding/tests to create tables like carriers_carrier; fixes role "root" by using CI user postgres
      - name: Wait for PostgreSQL to be ready
        run: |
          echo "Waiting for PostgreSQL to be ready..."
          for i in {1..30}; do
            if pg_isready -h localhost -p 5432 -U postgres; then
              echo "PostgreSQL is ready!"
              break
            fi
            echo "Waiting for PostgreSQL... ($i/30)"
            sleep 2
          done
      
      - name: Apply shared schema migrations
        working-directory: ./backend
        env:
          DATABASE_URL: postgresql://postgres:postgres@localhost:5432/test_db
          SECRET_KEY: test-secret-key-for-testing-only
          DEBUG: True
          DJANGO_SETTINGS_MODULE: projectmeats.settings.test
          POSTGRES_USER: postgres
        run: |
          echo "Applying shared schema migrations..."
          python manage.py migrate_schemas --shared --noinput || python manage.py migrate --noinput
      
      - name: Apply full migrations
        working-directory: ./backend
        env:
          DATABASE_URL: postgresql://postgres:postgres@localhost:5432/test_db
          SECRET_KEY: test-secret-key-for-testing-only
          DEBUG: True
          DJANGO_SETTINGS_MODULE: projectmeats.settings.test
          POSTGRES_USER: postgres
        run: |
          echo "Applying full database migrations..."
          python manage.py migrate --noinput
      
      - name: Apply tenant migrations (if needed for tests)
        working-directory: ./backend
        env:
          DATABASE_URL: postgresql://postgres:postgres@localhost:5432/test_db
          SECRET_KEY: test-secret-key-for-testing-only
          DEBUG: True
          DJANGO_SETTINGS_MODULE: projectmeats.settings.test
          POSTGRES_USER: postgres
        run: |
          # Create test tenant and apply tenant-specific migrations (idempotent)
          echo "Setting up test tenant..."
          {
            echo "from apps.tenants.models import Client, Domain"
            echo "from django.db import connection"
            echo "from django_tenants.utils import schema_context"
            echo ""
            echo "# Create test tenant if not exists (idempotent)"
            echo "try:"
            echo "    # Check if schema exists before creating tenant"
            echo "    with connection.cursor() as cursor:"
            echo "        cursor.execute(\"SELECT schema_name FROM information_schema.schemata WHERE schema_name = %s\", [\"test_tenant\"])"
            echo "        schema_exists = cursor.fetchone() is not None"
            echo "    "
            echo "    if not schema_exists:"
            echo "        tenant, created = Client.objects.get_or_create("
            echo "            schema_name=\"test_tenant\","
            echo "            defaults={\"name\": \"Test Tenant\", \"description\": \"Test tenant for CI\"}"
            echo "        )"
            echo "        if created:"
            echo "            print(\"Created test tenant\")"
            echo "    else:"
            echo "        print(\"Test tenant schema already exists, skipping creation\")"
            echo "        tenant = Client.objects.get(schema_name=\"test_tenant\")"
            echo ""
            echo "    # Create domain for test tenant (idempotent with get_or_create)"
            echo "    domain, created = Domain.objects.get_or_create("
            echo "        domain=\"test.example.com\","
            echo "        defaults={\"tenant\": tenant, \"is_primary\": True}"
            echo "    )"
            echo "    if created:"
            echo "        print(\"Created test domain\")"
            echo "    else:"
            echo "        print(\"Test domain already exists\")"
            echo ""
            echo "    # Run tenant migrations"
            echo "    print(\"Running tenant migrations...\")"
            echo "    with schema_context(tenant.schema_name):"
            echo "        from django.core.management import call_command"
            echo "        call_command(\"migrate_schemas\", schema_name=tenant.schema_name, verbosity=0)"
            echo ""
            echo "except Exception as e:"
            echo "    print(f\"Warning: Could not set up test tenant: {e}\")"
            echo "    print(\"Continuing with shared schema only...\")"
          } > /tmp/setup_tenant.py
          python manage.py shell < /tmp/setup_tenant.py || echo "Warning: Tenant setup failed, continuing..."
      
      # Multi-tenancy setup for django-tenants
      # Fixed unclosed here-document for bash syntax error
      - name: Run tests
        working-directory: ./backend
        env:
          DATABASE_URL: postgresql://postgres:postgres@localhost:5432/test_db
          SECRET_KEY: test-secret-key-for-testing-only
          DEBUG: True
          DJANGO_SETTINGS_MODULE: projectmeats.settings.test
          POSTGRES_USER: postgres
        run: |
          echo "Running tests..."
          python manage.py test apps/ --verbosity=2
          
      - name: Code quality (non-blocking)
        working-directory: ./backend
        continue-on-error: true
        run: |
          if pip show flake8 >/dev/null 2>&1; then
            flake8 . --exclude=migrations --max-line-length=120 || true
          fi
          if pip show black >/dev/null 2>&1; then
            black --check . --exclude=migrations || true
          fi


  # Decoupled migration job - runs idempotent DB migrations before deployment
  migrate:
    runs-on: ubuntu-latest
    needs: [build-and-push, test-backend]
    environment: uat2-backend
    timeout-minutes: 15
    permissions:
      contents: read
    steps:
<<<<<<< HEAD
      - uses: actions/checkout@v4
        with:
          fetch-depth: 1
      
      - uses: actions/setup-python@v5
        with:
          python-version: '3.12'
      
      - uses: actions/cache@v4
        with:
          path: ~/.cache/pip
          key: ${{ runner.os }}-pip-${{ hashFiles('backend/requirements.txt') }}
          restore-keys: |
            ${{ runner.os }}-pip-
      
      - name: Install dependencies
        working-directory: ./backend
        run: |
          python -m pip install --upgrade pip
          pip install -r requirements.txt
      
      - name: Run idempotent migrations
        working-directory: ./backend
        env:
          DATABASE_URL: ${{ secrets.UAT_DB_URL }}
          SECRET_KEY: ${{ secrets.UAT_SECRET_KEY }}
          DJANGO_SETTINGS_MODULE: ${{ secrets.UAT_DJANGO_SETTINGS_MODULE }}
          DB_ENGINE: django.db.backends.postgresql
        run: |
          echo "=== Running idempotent schema migrations ==="
          
          # Parse DATABASE_URL to set individual DB environment variables
          # Production settings require these vars instead of just DATABASE_URL
          if [ -n "$DATABASE_URL" ]; then
            export DB_USER=$(echo "$DATABASE_URL" | sed -n 's|postgresql://\([^:]*\):.*|\1|p')
            export DB_PASSWORD=$(echo "$DATABASE_URL" | sed -n 's|postgresql://[^:]*:\([^@]*\)@.*|\1|p')
            export DB_HOST=$(echo "$DATABASE_URL" | sed -n 's|.*@\([^:]*\):.*|\1|p')
            export DB_PORT=$(echo "$DATABASE_URL" | sed -n 's|.*:\([0-9]*\)/.*|\1|p')
            export DB_NAME=$(echo "$DATABASE_URL" | sed -n 's|.*/\([^?]*\).*|\1|p')
            echo "Database config: DB_HOST=$DB_HOST DB_PORT=$DB_PORT DB_NAME=$DB_NAME DB_USER=$DB_USER"
          fi
          
          # Step 1: Apply shared schema migrations (idempotent with --fake-initial)
          python manage.py migrate_schemas --shared --fake-initial --noinput || {
            echo "migrate_schemas not available, falling back to standard migrate"
            python manage.py migrate --fake-initial --noinput
          }
          
          # Step 2: Create/update super tenant (idempotent)
          python manage.py create_super_tenant --no-input --verbosity=1 || {
            echo "⚠ create_super_tenant command failed or not available"
          }
          
          # Step 3: Apply tenant-specific migrations (idempotent)
          python manage.py migrate_schemas --tenant --noinput || {
            echo "⚠ migrate_schemas --tenant failed or not available"
          }
          
          echo "✓ Migrations completed successfully"
=======
      - name: Setup SSH
        run: |
          sudo apt-get update
          sudo apt-get install -y sshpass
          mkdir -p ~/.ssh
          ssh-keyscan -H "${{ secrets.UAT_HOST }}" >> ~/.ssh/known_hosts
      
      - name: Run migrations via SSH on deployment server
        env:
          SSHPASS: ${{ secrets.UAT_SSH_PASSWORD }}
        run: |
          sshpass -e ssh -o StrictHostKeyChecking=yes \
            ${{ secrets.UAT_USER }}@${{ secrets.UAT_HOST }} << 'SSH_END'
          set -euo pipefail
          
          echo "=== Running migrations on deployment server ==="
          
          # Navigate to project directory
          cd /home/django/ProjectMeats/backend || {
            echo "Error: Project directory not found"
            exit 1
          }
          
          # Check for virtual environment
          if [ -f "../venv/bin/activate" ]; then
            echo "Activating virtual environment..."
            source ../venv/bin/activate
          elif [ -f "venv/bin/activate" ]; then
            echo "Activating virtual environment..."
            source venv/bin/activate
          else
            echo "Warning: No virtual environment found, using system Python"
          fi
          
          # Verify environment file exists
          if [ ! -f ".env" ]; then
            echo "Warning: .env file not found, using environment variables"
          fi
          
          # Run migrations (idempotent with --fake-initial)
          echo "Running database migrations..."
          python manage.py migrate --fake-initial --noinput || {
            echo "Error: Migrations failed"
            exit 1
          }
          
          echo "✓ Migrations completed successfully"
          SSH_END
>>>>>>> 6adb88e9


  deploy-frontend:
    runs-on: ubuntu-latest
    needs: [migrate, test-frontend]
    if: github.ref == 'refs/heads/uat'
    environment: uat2
    steps:
      - name: Setup SSH with password authentication
        run: |
          sudo apt-get update
          sudo apt-get install -y sshpass
          mkdir -p ~/.ssh
          ssh-keyscan -H "${{ secrets.STAGING_HOST }}" >> ~/.ssh/known_hosts

      - name: Deploy frontend container (8080 behind Nginx)
        env:
          SSHPASS: ${{ secrets.SSH_PASSWORD }}
        run: |
          sshpass -e ssh -o StrictHostKeyChecking=yes ${{ secrets.STAGING_USER }}@${{ secrets.STAGING_HOST }} <<'DEPLOY_SCRIPT'
          set -e

          sudo mkdir -p /opt/pm/frontend/env
          
          cat > /tmp/env-config.js <<'ENVJS'
          window.ENV = {
            API_BASE_URL: "${{ secrets.REACT_APP_API_BASE_URL }}",
            ENVIRONMENT: "staging"
          };
          ENVJS

          sudo mv /tmp/env-config.js /opt/pm/frontend/env/env-config.js

          sudo docker login ${{ env.REGISTRY }} -u doctl -p ${{ secrets.DO_ACCESS_TOKEN }}
          sudo docker pull ${{ env.REGISTRY }}/${{ env.FRONTEND_IMAGE }}:uat-${{ github.sha }}

          sudo docker rm -f pm-frontend >/dev/null 2>&1 || true
          sudo docker run -d --name pm-frontend --restart unless-stopped \
            -p 8080:80 \
            -v /opt/pm/frontend/env/env-config.js:/usr/share/nginx/html/env-config.js:ro \
            ${{ env.REGISTRY }}/${{ env.FRONTEND_IMAGE }}:uat-${{ github.sha }}

          if command -v nginx >/dev/null 2>&1; then
            sudo bash -c 'cat > /etc/nginx/conf.d/pm-frontend.conf <<NGINX
            server {
              listen 80;
              server_name _;
              location / {
                proxy_pass http://127.0.0.1:8080;
                proxy_set_header Host \$host;
                proxy_set_header X-Real-IP \$remote_addr;
                proxy_set_header X-Forwarded-For \$proxy_add_x_forwarded_for;
                proxy_set_header X-Forwarded-Proto \$scheme;
              }
            }
            NGINX'
            sudo nginx -t && sudo systemctl reload nginx || true
          fi

          sudo docker ps --format "table {{.Names}}\t{{.Image}}\t{{.Status}}\t{{.Ports}}"
          DEPLOY_SCRIPT

      - name: Health check (Web)
        run: |
          sleep 8
          curl -fsS "${{ secrets.STAGING_URL }}" > /dev/null

  deploy-backend:
    runs-on: ubuntu-latest
    needs: [migrate, test-backend]
    if: github.ref == 'refs/heads/uat'
    environment: uat2-backend
    steps:
      - name: Checkout code
        uses: actions/checkout@v4

      - name: Setup SSH with password authentication
        run: |
          sudo apt-get update
          sudo apt-get install -y sshpass
          mkdir -p ~/.ssh
          ssh-keyscan -H "${{ secrets.STAGING_HOST }}" >> ~/.ssh/known_hosts

      - name: Deploy backend container (env at /home/django/ProjectMeats/backend/.env)
        env:
          SSHPASS: ${{ secrets.SSH_PASSWORD }}
        run: |
          sshpass -e ssh -o StrictHostKeyChecking=yes ${{ secrets.STAGING_USER }}@${{ secrets.STAGING_HOST }} <<'SSH'
          set -euo pipefail

          REG="${{ env.REGISTRY }}"
          IMG="${{ env.BACKEND_IMAGE }}"
          TAG="uat-${{ github.sha }}"

          APP_DIR="/home/django/ProjectMeats/backend"
          MEDIA_DIR="/home/django/ProjectMeats/media"
          STATIC_DIR="/home/django/ProjectMeats/staticfiles"
          ENV_FILE="${APP_DIR}/.env"

          sudo mkdir -p "$APP_DIR" "$MEDIA_DIR" "$STATIC_DIR"
          
          # Set permissions for mounted volumes (appuser in container has UID 1000)
          sudo chown -R 1000:1000 "$MEDIA_DIR" "$STATIC_DIR"

          # Same env block as dev. Update values in UAT secrets later.
          sudo tee "$ENV_FILE" > /dev/null <<ENV

          DJANGO_SETTINGS_MODULE=${{ secrets.UAT_DJANGO_SETTINGS_MODULE }}
          SECRET_KEY=${{ secrets.UAT_SECRET_KEY }}
          CORS_ALLOWED_ORIGINS=${{ secrets.UAT_CORS_ALLOWED_ORIGINS }}
          DATABASE_URL=${{ secrets.UAT_DATABASE_URL }}
          ALLOWED_HOSTS=${{ secrets.UAT_ALLOWED_HOSTS }}
          DEBUG=${{ secrets.DEBUG }}
          LOG_LEVEL=${{ secrets.LOG_LEVEL }}
          CORS_ALLOW_ALL_ORIGINS=${{ secrets.UAT_CORS_ALLOW_ALL_ORIGINS }}
          SESSION_COOKIE_SECURE=${{ secrets.UAT_SESSION_COOKIE_SECURE }}
          CSRF_COOKIE_SECURE=${{ secrets.UAT_CSRF_COOKIE_SECURE }}
          OPENAI_API_KEY=${{ secrets.UAT_OPENAI_API_KEY }}
          STATIC_ROOT=${{ secrets.UAT_STATIC_ROOT }}
          MEDIA_ROOT=${{ secrets.UAT_MEDIA_ROOT }}
          EMAIL_BACKEND=${{ secrets.UAT_EMAIL_BACKEND }}
          EMAIL_HOST=${{ secrets.UAT_EMAIL_HOST }}
          EMAIL_PORT=${{ secrets.UAT_EMAIL_PORT }}
          EMAIL_USE_TLS=${{ secrets.UAT_EMAIL_USE_TLS }}
          EMAIL_HOST_USER=${{ secrets.UAT_EMAIL_HOST_USER }}
          EMAIL_HOST_PASSWORD=${{ secrets.UAT_EMAIL_HOST_PASSWORD }}
          ENV
          sudo chown root:root "$ENV_FILE"
          sudo chmod 600 "$ENV_FILE"

          echo "${{ secrets.DO_ACCESS_TOKEN }}" | sudo docker login "$REG" -u doctl --password-stdin
          sudo docker pull "$REG/$IMG:$TAG"

          # Note: Migrations now handled by separate 'migrate' job
          # Only collectstatic needs to run here
          echo "=== Collecting static files ==="
          sudo docker run --rm \
            --env-file "$ENV_FILE" \
            -v "$MEDIA_DIR:/app/media" \
            -v "$STATIC_DIR:/app/staticfiles" \
            "$REG/$IMG:$TAG" \
            python manage.py collectstatic --noinput || true

          sudo docker rm -f pm-backend >/dev/null 2>&1 || true
          sudo docker run -d --name pm-backend --restart unless-stopped \
            -p 8000:8000 \
            --env-file "$ENV_FILE" \
            -v "$MEDIA_DIR:/app/media" \
            -v "$STATIC_DIR:/app/staticfiles" \
            "$REG/$IMG:$TAG"

          sudo docker ps --format "table {{.Names}}\t{{.Image}}\t{{.Status}}\t{{.Ports}}"
          SSH

      - name: Post-deployment health check
        env:
          SSHPASS: ${{ secrets.SSH_PASSWORD }}
        run: |
          echo "Waiting for backend to stabilize..."
          sleep 10
          
          sshpass -e ssh -o StrictHostKeyChecking=yes ${{ secrets.STAGING_USER }}@${{ secrets.STAGING_HOST }} <<'HEALTH_CHECK'
          MAX_ATTEMPTS=15
          ATTEMPT=1
          
          # Health check using localhost since we're on the deployment server
          HEALTH_URL="http://localhost:8000/api/v1/health/"
          echo "Health check URL: $HEALTH_URL"
          
          while [ $ATTEMPT -le $MAX_ATTEMPTS ]; do
            HTTP_CODE=$(curl -L -s -o /dev/null -w "%{http_code}" -H "Host: uat.meatscentral.com" --max-time 10 "$HEALTH_URL" 2>/dev/null || echo "000")
            
            if [ "$HTTP_CODE" = "200" ]; then
              echo "✓ Backend health check passed (HTTP $HTTP_CODE)"
              exit 0
            fi
            
            if [ $ATTEMPT -eq $MAX_ATTEMPTS ]; then
              echo "✗ Backend health check failed after $MAX_ATTEMPTS attempts (HTTP $HTTP_CODE)"
              echo "Last response code: $HTTP_CODE"
              exit 1
            fi
            
            echo "Health check attempt $ATTEMPT/$MAX_ATTEMPTS (HTTP $HTTP_CODE)..."
            sleep 5
            ATTEMPT=$((ATTEMPT + 1))
          done
          HEALTH_CHECK
      
      - name: Notify deployment success
        if: success()
        run: |
          echo "====================================="
          echo "✅ Backend deployment successful"
          echo "====================================="
          # Note: Notification script disabled - checkout not available in this job context
          # bash .github/scripts/deployment-notifications.sh uat success backend "Backend deployed successfully"
  
  post-deployment-validation:
    runs-on: ubuntu-latest
    needs: [deploy-backend, deploy-frontend]
    if: success()
    steps:
      - uses: actions/checkout@v4
      
      - name: Run smoke tests
        run: |
          echo "Running smoke tests against UAT environment..."
          chmod +x .github/scripts/smoke-tests.sh
          .github/scripts/smoke-tests.sh "https://uat.meatscentral.com" 10 5
      
      - name: Deployment summary
        run: |
          echo "=== UAT Deployment Completed ==="
          echo "Timestamp: $(date -u +"%Y-%m-%d %H:%M:%S UTC")"
          echo "Commit: ${{ github.sha }}"
          bash .github/scripts/deployment-notifications.sh uat success all "UAT deployment completed"
      <|MERGE_RESOLUTION|>--- conflicted
+++ resolved
@@ -74,7 +74,7 @@
           push: true
           tags: |
             ${{ env.REGISTRY }}/${{ env.FRONTEND_IMAGE }}:uat-${{ github.sha }}
-            ${{ env.REGISTRY }}/${{ env.FRONTEND_IMAGE }}:uat-${{ github.sha }}
+            ${{ env.REGISTRY }}/${{ env.FRONTEND_IMAGE }}:uat-latest
           cache-from: type=local,src=/tmp/.buildx-cache
           cache-to: type=local,dest=/tmp/.buildx-cache-new,mode=max
 
@@ -87,7 +87,7 @@
           push: true
           tags: |
             ${{ env.REGISTRY }}/${{ env.BACKEND_IMAGE }}:uat-${{ github.sha }}
-            ${{ env.REGISTRY }}/${{ env.BACKEND_IMAGE }}:uat-${{ github.sha }}
+            ${{ env.REGISTRY }}/${{ env.BACKEND_IMAGE }}:uat-latest
           cache-from: type=local,src=/tmp/.buildx-cache
           cache-to: type=local,dest=/tmp/.buildx-cache-new,mode=max
       
@@ -279,67 +279,6 @@
     permissions:
       contents: read
     steps:
-<<<<<<< HEAD
-      - uses: actions/checkout@v4
-        with:
-          fetch-depth: 1
-      
-      - uses: actions/setup-python@v5
-        with:
-          python-version: '3.12'
-      
-      - uses: actions/cache@v4
-        with:
-          path: ~/.cache/pip
-          key: ${{ runner.os }}-pip-${{ hashFiles('backend/requirements.txt') }}
-          restore-keys: |
-            ${{ runner.os }}-pip-
-      
-      - name: Install dependencies
-        working-directory: ./backend
-        run: |
-          python -m pip install --upgrade pip
-          pip install -r requirements.txt
-      
-      - name: Run idempotent migrations
-        working-directory: ./backend
-        env:
-          DATABASE_URL: ${{ secrets.UAT_DB_URL }}
-          SECRET_KEY: ${{ secrets.UAT_SECRET_KEY }}
-          DJANGO_SETTINGS_MODULE: ${{ secrets.UAT_DJANGO_SETTINGS_MODULE }}
-          DB_ENGINE: django.db.backends.postgresql
-        run: |
-          echo "=== Running idempotent schema migrations ==="
-          
-          # Parse DATABASE_URL to set individual DB environment variables
-          # Production settings require these vars instead of just DATABASE_URL
-          if [ -n "$DATABASE_URL" ]; then
-            export DB_USER=$(echo "$DATABASE_URL" | sed -n 's|postgresql://\([^:]*\):.*|\1|p')
-            export DB_PASSWORD=$(echo "$DATABASE_URL" | sed -n 's|postgresql://[^:]*:\([^@]*\)@.*|\1|p')
-            export DB_HOST=$(echo "$DATABASE_URL" | sed -n 's|.*@\([^:]*\):.*|\1|p')
-            export DB_PORT=$(echo "$DATABASE_URL" | sed -n 's|.*:\([0-9]*\)/.*|\1|p')
-            export DB_NAME=$(echo "$DATABASE_URL" | sed -n 's|.*/\([^?]*\).*|\1|p')
-            echo "Database config: DB_HOST=$DB_HOST DB_PORT=$DB_PORT DB_NAME=$DB_NAME DB_USER=$DB_USER"
-          fi
-          
-          # Step 1: Apply shared schema migrations (idempotent with --fake-initial)
-          python manage.py migrate_schemas --shared --fake-initial --noinput || {
-            echo "migrate_schemas not available, falling back to standard migrate"
-            python manage.py migrate --fake-initial --noinput
-          }
-          
-          # Step 2: Create/update super tenant (idempotent)
-          python manage.py create_super_tenant --no-input --verbosity=1 || {
-            echo "⚠ create_super_tenant command failed or not available"
-          }
-          
-          # Step 3: Apply tenant-specific migrations (idempotent)
-          python manage.py migrate_schemas --tenant --noinput || {
-            echo "⚠ migrate_schemas --tenant failed or not available"
-          }
-          
-          echo "✓ Migrations completed successfully"
-=======
       - name: Setup SSH
         run: |
           sudo apt-get update
@@ -388,7 +327,6 @@
           
           echo "✓ Migrations completed successfully"
           SSH_END
->>>>>>> 6adb88e9
 
 
   deploy-frontend:
