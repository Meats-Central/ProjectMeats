--- conflicted
+++ resolved
@@ -465,12 +465,8 @@
             -v "$MEDIA_DIR:/app/media" \
             -v "$STATIC_DIR:/app/staticfiles" \
             "$REG/$IMG:$TAG" \
-<<<<<<< HEAD
-            python manage.py collectstatic --noinput --clear; then
-=======
             python manage.py collectstatic --noinput --clear
           then
->>>>>>> b192edef
             echo "✓ collectstatic succeeded"
           else
             echo "⚠️  collectstatic failed (non-critical, continuing...)"
