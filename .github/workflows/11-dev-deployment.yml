name: Deploy Dev (Frontend + Backend via DOCR and GHCR)

on:
  push:
    branches: [ development ]
    paths-ignore:
      - '**.md'
      - 'docs/**'
      - 'archived/**'
  workflow_dispatch:

concurrency:
  group: deploy-dev
  cancel-in-progress: true

env:
  REGISTRY: ${{ vars.DOCR_REGISTRY }}
  FRONTEND_IMAGE: ${{ vars.DOCR_REPO_FRONTEND }}
  BACKEND_IMAGE: ${{ vars.DOCR_REPO_BACKEND }}
  GHCR_REGISTRY: ghcr.io/meats-central

jobs:
  # Lint YAML files to prevent syntax errors
  lint-yaml:
    runs-on: ubuntu-latest
    permissions:
      contents: read
      checks: write
      pull-requests: write
    steps:
      - uses: actions/checkout@v4
        with:
          fetch-depth: 1
      
      - name: Run yamllint
        uses: reviewdog/action-yamllint@v1
        with:
          github_token: ${{ secrets.GITHUB_TOKEN }}
          reporter: github-pr-check
          level: error
          yamllint_flags: '.github/workflows/'
  
  build-and-push:
    runs-on: ubuntu-latest
    needs: [lint-yaml]
    timeout-minutes: 45
    permissions:
      contents: read
      packages: write
    strategy:
      matrix:
        app: [ frontend, backend ]
      fail-fast: false
    steps:
      - uses: actions/checkout@11bd71901bbe5b1630ceea73d27597364c9af683  # v4.2.2
        with:
          fetch-depth: 1

      - name: Set up Docker Buildx
        uses: docker/setup-buildx-action@988b5a0280414f521da01fcc63a27aeeb4b104db  # v3.6.1

      - name: Cache Docker layers
        uses: actions/cache@0057852bfaa89a56745cba8c7296529d2fc39830  # v4.3.0
        with:
          path: /tmp/.buildx-cache
          key: ${{ runner.os }}-buildx-dev-${{ matrix.app }}-${{ hashFiles(matrix.app == 'frontend' && 'frontend/package-lock.json' || 'backend/requirements.txt') }}
          restore-keys: |
            ${{ runner.os }}-buildx-dev-${{ matrix.app }}-

      - name: Login to DOCR
        run: echo "${{ secrets.DO_ACCESS_TOKEN }}" | docker login ${{ env.REGISTRY }} -u doctl --password-stdin

      - name: Login to GHCR
        run: echo "${{ github.token }}" | docker login ghcr.io -u ${{ github.actor }} --password-stdin

      # Build & Push Frontend to DOCR and GHCR (SHA tag only for immutability)
      - name: Build & Push Frontend to DOCR and GHCR
        if: matrix.app == 'frontend'
        uses: docker/build-push-action@4f58ea79222b3b9dc2c8bbdd6debcef730109a75  # v6.9.0
        with:
          context: .
          file: frontend/dockerfile
          push: true
          tags: |
            ${{ env.REGISTRY }}/${{ env.FRONTEND_IMAGE }}:dev-${{ github.sha }}
            ${{ env.GHCR_REGISTRY }}/${{ env.FRONTEND_IMAGE }}:dev-${{ github.sha }}
          cache-from: type=local,src=/tmp/.buildx-cache
          cache-to: type=local,dest=/tmp/.buildx-cache-new,mode=max
          provenance: false

      # Build & Push Backend to DOCR and GHCR (SHA tag only for immutability)
      - name: Build & Push Backend to DOCR and GHCR
        if: matrix.app == 'backend'
        uses: docker/build-push-action@4f58ea79222b3b9dc2c8bbdd6debcef730109a75  # v6.9.0
        with:
          context: .
          file: backend/dockerfile
          push: true
          tags: |
            ${{ env.REGISTRY }}/${{ env.BACKEND_IMAGE }}:dev-${{ github.sha }}
            ${{ env.GHCR_REGISTRY }}/${{ env.BACKEND_IMAGE }}:dev-${{ github.sha }}
          cache-from: type=local,src=/tmp/.buildx-cache
          cache-to: type=local,dest=/tmp/.buildx-cache-new,mode=max
          provenance: false
      
      # Move cache to prevent unlimited growth
      - name: Move cache
        run: |
          rm -rf /tmp/.buildx-cache
          mv /tmp/.buildx-cache-new /tmp/.buildx-cache || true


  test-frontend:
    runs-on: ubuntu-latest
    needs: build-and-push
    timeout-minutes: 15
    permissions:
      contents: read
    steps:
      - uses: actions/checkout@11bd71901bbe5b1630ceea73d27597364c9af683  # v4.2.2
      - uses: actions/setup-node@39370e3970a6d050c480ffad4ff0ed4d3fdee5af  # v4.1.0
        with:
          node-version: '18'
          cache: 'npm'
          cache-dependency-path: 'frontend/package-lock.json'
      - working-directory: ./frontend
        run: npm ci
      - working-directory: ./frontend
        run: npm run test:ci
      - working-directory: ./frontend
        run: npm run type-check

  test-backend:
    runs-on: ubuntu-latest
    needs: build-and-push
    timeout-minutes: 20
    permissions:
      contents: read
    services:
      # Enforces strict order: DB service > health wait > migrations > seeding/tests to prevent missing relations, races, and duplicates in CI
      postgres:
        image: postgres:15  # Pinned digest for reproducibility
        env:
          POSTGRES_USER: postgres  # Standardize to 'postgres' to fix role 'root' mismatch errors
          POSTGRES_PASSWORD: postgres  # Use consistent password for CI; in production use secrets
          POSTGRES_DB: test_db  # Match test database name for consistency
        options: >-
          --health-cmd pg_isready
          --health-interval 10s
          --health-timeout 5s
          --health-retries 5
        ports:
          - 5432:5432
    steps:
      - uses: actions/checkout@11bd71901bbe5b1630ceea73d27597364c9af683  # v4.2.2
      - uses: actions/setup-python@0b93645e9fea7318ecaed2b359559ac225c90a2b  # v5.3.0
        with:
          python-version: '3.12'
      - uses: actions/cache@0057852bfaa89a56745cba8c7296529d2fc39830  # v4.3.0
        with:
          path: ~/.cache/pip
          key: ${{ runner.os }}-pip-${{ hashFiles('**/requirements.txt') }}
          restore-keys: |
            ${{ runner.os }}-pip-
      - name: Install dependencies
        working-directory: ./backend
        run: |
          python -m pip install --upgrade pip
          pip install -r requirements.txt
      
      # Enforces strict order: DB service > health wait > migrations > seeding/tests to prevent missing relations, races, and duplicates in CI
      - name: Wait for DB readiness
        env:
          PGPASSWORD: postgres
        run: |
          echo "Waiting for PostgreSQL to be ready..."
          until pg_isready -h localhost -p 5432 -U postgres; do
            echo "Waiting for postgres..."
            sleep 2
          done
          echo "PostgreSQL is ready!"
      
      # Execute DB init scripts manually (GitHub Actions services don't auto-run /docker-entrypoint-initdb.d/)
      - name: Execute DB init scripts (roles, extensions, permissions)
        env:
          PGPASSWORD: postgres
        run: |
          echo "Executing database initialization scripts..."
          if [ -d "./docker-entrypoint-initdb.d" ]; then
            for script in ./docker-entrypoint-initdb.d/*.sql; do
              if [ -f "$script" ]; then
                echo "Running: $(basename $script)"
                psql -h localhost -p 5432 -U postgres -d test_db -f "$script" || echo "Warning: Script $(basename $script) had errors (may be idempotent)"
              fi
            done
            echo "Database initialization scripts completed"
          else
            echo "No init scripts directory found at ./docker-entrypoint-initdb.d/"
          fi
      
      # Note: makemigrations should be done locally and committed. Focus on migrate only in CI.
      # Run full Django migrations (idempotent)
      - name: Run full Django migrations
        working-directory: ./backend
        env:
          DATABASE_URL: postgresql://postgres:postgres@localhost:5432/test_db
          SECRET_KEY: test-secret-key-for-testing-only
          DEBUG: True
          DJANGO_SETTINGS_MODULE: projectmeats.settings.test
          POSTGRES_USER: postgres
        run: |
          echo "Applying full database migrations..."
          python manage.py migrate --noinput
      
      # Run tests directly - custom shared-schema multi-tenancy (no django-tenants schema isolation)
      - name: Run tests
        working-directory: ./backend
        env:
          DATABASE_URL: postgresql://postgres:postgres@localhost:5432/test_db
          SECRET_KEY: test-secret-key-for-testing-only
          DEBUG: True
          DJANGO_SETTINGS_MODULE: projectmeats.settings.test
          POSTGRES_USER: postgres
        run: |
          echo "Running tests with custom shared-schema multi-tenancy..."
          python manage.py test apps/ --verbosity=2

<<<<<<< HEAD
  migrate:
    runs-on: ubuntu-latest
    needs: [build-and-push, test-backend]
    environment: dev-backend
    timeout-minutes: 15
    permissions:
      contents: read
    steps:
      - name: Setup SSH
        run: |
          sudo apt-get update
          sudo apt-get install -y sshpass
          mkdir -p ~/.ssh
          ssh-keyscan -H "${{ secrets.DEV_HOST }}" >> ~/.ssh/known_hosts
      
      - name: Run migrations via SSH on deployment server
        env:
          SSHPASS: ${{ secrets.DEV_SSH_PASSWORD }}
        run: |
          sshpass -e ssh -o StrictHostKeyChecking=yes \
            ${{ secrets.DEV_USER }}@${{ secrets.DEV_HOST }} << 'SSH_END'
          set -euo pipefail
          
          echo "=== Running migrations on deployment server ==="
          
          # Navigate to project directory
          cd /home/django/ProjectMeats/backend || {
            echo "Error: Project directory not found"
            exit 1
          }
          
          # Check for virtual environment
          if [ -f "../venv/bin/activate" ]; then
            echo "Activating virtual environment..."
            source ../venv/bin/activate
          elif [ -f "venv/bin/activate" ]; then
            echo "Activating virtual environment..."
            source venv/bin/activate
          else
            echo "Warning: No virtual environment found, using system Python"
          fi
          
          # Verify environment file exists
          if [ ! -f ".env" ]; then
            echo "Warning: .env file not found, using environment variables"
          fi
          
          # Run migrations (idempotent with --fake-initial)
          echo "Running database migrations..."
          python manage.py migrate --fake-initial --noinput || {
            echo "Error: Migrations failed"
            exit 1
          }
          
          echo "✓ Migrations completed successfully"
          SSH_END

=======
>>>>>>> ad14af2c
  deploy-frontend:
    runs-on: ubuntu-latest
    needs: [build-and-push, test-frontend]
    environment: dev-frontend
    timeout-minutes: 20
    permissions:
      contents: read
    steps:
      - uses: actions/checkout@11bd71901bbe5b1630ceea73d27597364c9af683  # v4.2.2
        with:
          fetch-depth: 1

      - name: Setup SSH with password authentication
        run: |
          sudo apt-get update
          sudo apt-get install -y sshpass
          mkdir -p ~/.ssh
          ssh-keyscan -H "${{ secrets.DEV_HOST }}" >> ~/.ssh/known_hosts

      - name: Deploy frontend container (8080 behind Nginx)
        env:
          SSHPASS: ${{ secrets.DEV_SSH_PASSWORD }}
        run: |
          sshpass -e ssh -o StrictHostKeyChecking=yes ${{ secrets.DEV_USER }}@${{ secrets.DEV_HOST }} <<'DEPLOY_SCRIPT'
          set -euo pipefail

          sudo mkdir -p /opt/pm/frontend/env
          
          cat > /tmp/env-config.js <<'ENVJS'
          window.ENV = {
            API_BASE_URL: "${{ secrets.REACT_APP_API_BASE_URL }}",
            ENVIRONMENT: "development"
          };
          ENVJS

          sudo mv /tmp/env-config.js /opt/pm/frontend/env/env-config.js

          # Docker login with retry logic
          MAX_RETRIES=3
          RETRY_COUNT=0
          until echo "${{ secrets.DO_ACCESS_TOKEN }}" | sudo docker login ${{ env.REGISTRY }} -u doctl --password-stdin; do
            RETRY_COUNT=$((RETRY_COUNT+1))
            if [ $RETRY_COUNT -ge $MAX_RETRIES ]; then
              echo "Failed to login after $MAX_RETRIES attempts"
              exit 1
            fi
            echo "Login attempt $RETRY_COUNT failed, retrying in 5s..."
            sleep 5
          done

          # Pull image with retry logic
          RETRY_COUNT=0
          until sudo docker pull ${{ env.REGISTRY }}/${{ env.FRONTEND_IMAGE }}:dev-${{ github.sha }}; do
            RETRY_COUNT=$((RETRY_COUNT+1))
            if [ $RETRY_COUNT -ge $MAX_RETRIES ]; then
              echo "Failed to pull image after $MAX_RETRIES attempts"
              exit 1
            fi
            echo "Pull attempt $RETRY_COUNT failed, retrying in 10s..."
            sleep 10
          done

          sudo docker rm -f pm-frontend >/dev/null 2>&1 || true
          sudo docker run -d --name pm-frontend --restart unless-stopped \
            -p 8080:80 \
            -v /opt/pm/frontend/env/env-config.js:/usr/share/nginx/html/env-config.js:ro \
            ${{ env.REGISTRY }}/${{ env.FRONTEND_IMAGE }}:dev-${{ github.sha }}

          if command -v nginx >/dev/null 2>&1; then
            sudo bash -c 'cat > /etc/nginx/conf.d/pm-frontend.conf <<NGINX
            server {
              listen 80;
              server_name _;
              location / {
                proxy_pass http://127.0.0.1:8080;
                proxy_set_header Host \$host;
                proxy_set_header X-Real-IP \$remote_addr;
                proxy_set_header X-Forwarded-For \$proxy_add_x_forwarded_for;
                proxy_set_header X-Forwarded-Proto \$scheme;
              }
            }
            NGINX'
            sudo nginx -t && sudo systemctl reload nginx || true
          fi

          sudo docker ps --format "table {{.Names}}\t{{.Image}}\t{{.Status}}\t{{.Ports}}"
          DEPLOY_SCRIPT

      - name: Health check (Frontend)
        run: |
          chmod +x .github/scripts/health-check.sh
          ./.github/scripts/health-check.sh "${{ secrets.DEV_URL }}" 20 5

      - name: Notify deployment success
        if: success()
        env:
          SLACK_WEBHOOK_URL: ${{ secrets.SLACK_WEBHOOK_URL }}
        run: |
          chmod +x .github/scripts/notify-deployment.sh
          ./.github/scripts/notify-deployment.sh "success" "dev" "frontend" "${{ github.sha }}"

      - name: Notify deployment failure
        if: failure()
        env:
          SLACK_WEBHOOK_URL: ${{ secrets.SLACK_WEBHOOK_URL }}
        run: |
          chmod +x .github/scripts/notify-deployment.sh
          ./.github/scripts/notify-deployment.sh "failure" "dev" "frontend" "${{ github.sha }}" "Frontend deployment or health check failed"

  deploy-backend:
    runs-on: ubuntu-latest
    needs: [build-and-push, test-backend]
    environment: dev-backend
    timeout-minutes: 30
    permissions:
      contents: read
    steps:
      - name: Checkout code
        uses: actions/checkout@v4

      - name: Setup SSH with password authentication
        run: |
          sudo apt-get update
          sudo apt-get install -y sshpass
          mkdir -p ~/.ssh
          ssh-keyscan -H "${{ secrets.DEV_HOST }}" >> ~/.ssh/known_hosts

      - name: Deploy backend container (env at /home/django/ProjectMeats/backend/.env)
        env:
          SSHPASS: ${{ secrets.DEV_SSH_PASSWORD }}
        run: |
          # IMPORTANT: Heredoc escaping rules for <<'SSH' (quoted heredoc)
          # - Variables: \$VAR (with backslash) → remote bash expands to variable value
          # - Command substitution: $(cmd) (NO backslash) → remote bash executes command
          # - Arithmetic: $((\$VAR + 1)) (NO backslash before $((, but yes on inner vars)
          # - NEVER use \$(cmd) or \$((expr)) - causes "syntax error near unexpected token '('"
          # See: docs/DEPLOYMENT_STABILITY_GUIDE.md and SDLC_LOOP_DEPLOYMENT_FIX.md
          sshpass -e ssh -o StrictHostKeyChecking=yes ${{ secrets.DEV_USER }}@${{ secrets.DEV_HOST }} <<'SSH'
          set -euo pipefail

          REG="${{ env.REGISTRY }}"
          IMG="${{ env.BACKEND_IMAGE }}"
          TAG="dev-${{ github.sha }}"
          MAX_RETRIES=3

          APP_DIR="/home/django/ProjectMeats/backend"
          MEDIA_DIR="/home/django/ProjectMeats/media"
          STATIC_DIR="/home/django/ProjectMeats/staticfiles"
          ENV_FILE="${APP_DIR}/.env"

          sudo mkdir -p "$APP_DIR" "$MEDIA_DIR" "$STATIC_DIR"
          sudo chown -R 1000:1000 "$MEDIA_DIR" "$STATIC_DIR"

          sudo tee "$ENV_FILE" > /dev/null <<ENV
          DJANGO_SETTINGS_MODULE=${{ secrets.DEV_DJANGO_SETTINGS_MODULE }}
          SECRET_KEY=${{ secrets.DEV_SECRET_KEY }}
          CORS_ALLOWED_ORIGINS=${{ secrets.DEV_CORS_ALLOWED_ORIGINS }}
          DATABASE_URL=${{ secrets.DEV_DATABASE_URL }}
          ALLOWED_HOSTS=${{ secrets.DEV_ALLOWED_HOSTS }}
          LOG_LEVEL=${{ secrets.LOG_LEVEL }}
          DB_ENGINE=${{ secrets.DEV_DB_ENGINE }}
          DB_NAME=${{ secrets.DEV_DB_NAME }}
          DB_USER=${{ secrets.DEV_DB_USER }}
          DB_PASSWORD=${{ secrets.DEV_DB_PASSWORD }}
          DB_HOST=${{ secrets.DEV_DB_HOST }}
          DB_PORT=${{ secrets.DEV_DB_PORT }}
          CORS_ALLOW_ALL_ORIGINS=${{ secrets.CORS_ALLOW_ALL_ORIGINS }}
          SESSION_COOKIE_SECURE=${{ secrets.SESSION_COOKIE_SECURE }}
          CSRF_COOKIE_SECURE=${{ secrets.CSRF_COOKIE_SECURE }}
          OPENAI_API_KEY=${{ secrets.DEV_OPENAI_API_KEY }}
          EMAIL_BACKEND=${{ secrets.DEV_EMAIL_BACKEND }}
          EMAIL_HOST=${{ secrets.DEV_EMAIL_HOST }}
          EMAIL_PORT=${{ secrets.DEV_EMAIL_PORT }}
          EMAIL_USE_TLS=${{ secrets.DEV_EMAIL_USE_TLS }}
          EMAIL_HOST_USER=${{ secrets.DEV_EMAIL_HOST_USER }}
          EMAIL_HOST_PASSWORD=${{ secrets.DEV_EMAIL_HOST_PASSWORD }}
          ENV
          sudo chown 1000:1000 "$ENV_FILE"
          sudo chmod 644 "$ENV_FILE"

          # Docker login with retry logic
          RETRY_COUNT=0
          until echo "${{ secrets.DO_ACCESS_TOKEN }}" | sudo docker login "$REG" -u doctl --password-stdin; do
            RETRY_COUNT=$((RETRY_COUNT+1))
            if [ $RETRY_COUNT -ge $MAX_RETRIES ]; then
              echo "Failed to login after $MAX_RETRIES attempts"
              exit 1
            fi
            echo "Login attempt $RETRY_COUNT failed, retrying in 5s..."
            sleep 5
          done

          # Pull image with retry logic
          RETRY_COUNT=0
          until sudo docker pull "$REG/$IMG:$TAG"; do
            RETRY_COUNT=$((RETRY_COUNT+1))
            if [ $RETRY_COUNT -ge $MAX_RETRIES ]; then
              echo "Failed to pull image after $MAX_RETRIES attempts"
              exit 1
            fi
            echo "Pull attempt $RETRY_COUNT failed, retrying in 10s..."
            sleep 10
          done

          # Run migrations before deployment (idempotent, follows backend/manage.py path)
          echo "=== Running database migrations ==="
          sudo docker run --rm \
            --env-file "$ENV_FILE" \
            "$REG/$IMG:$TAG" \
            python manage.py migrate --fake-initial --noinput || {
              echo "⚠ Migration failed"
              exit 1
            }

          # Collect static files
          echo "=== Collecting static files ==="
          sudo docker run --rm \
            --env-file "$ENV_FILE" \
            -v "$MEDIA_DIR:/app/media" \
            -v "$STATIC_DIR:/app/staticfiles" \
            "$REG/$IMG:$TAG" \
            python manage.py collectstatic --noinput --clear || {
              echo "⚠ collectstatic failed (non-critical)"
            }

          # Stop old container if running
          sudo docker rm -f pm-backend >/dev/null 2>&1 || true
          
          # Start new container
          echo "=== Starting application container ==="
          CONTAINER_ID=$(sudo docker run -d --name pm-backend --restart unless-stopped \
            -p 8000:8000 \
            --env-file "$ENV_FILE" \
            -v "$ENV_FILE:/app/.env:ro" \
            -v "$MEDIA_DIR:/app/media" \
            -v "$STATIC_DIR:/app/staticfiles" \
            "$REG/$IMG:$TAG")
          
          echo "Container ID: $CONTAINER_ID"
          
          # Wait briefly and capture initial logs
          echo "Waiting 3 seconds for initial startup..."
          sleep 3
          
          # Capture logs immediately to see what's happening
          echo "=== Initial container logs ==="
          sudo docker logs "$CONTAINER_ID" 2>&1 || echo "Could not get logs"
          
          # Check container status using ID
          echo "Checking container with ID: $CONTAINER_ID"
          sudo docker ps -a | grep "$CONTAINER_ID" || echo "Container not found in ps -a!"
          sudo docker inspect "$CONTAINER_ID" --format='{{.State.Status}} - {{.State.ExitCode}} - {{.State.Error}}' 2>&1 || echo "Could not inspect"
          
          # Check container status
          if ! sudo docker ps | grep -q pm-backend; then
            echo "✗ Container failed to start or exited"
            echo "=== Full container logs ==="
            sudo docker logs "$CONTAINER_ID" 2>&1 || echo "Could not get logs"
            exit 1
          fi
          
          echo "✓ Container is running"
          sudo docker ps --format "table {{.Names}}\t{{.Image}}\t{{.Status}}\t{{.Ports}}"
          
          # Perform health checks on the remote server
          echo "=== Performing health checks ==="
          
          # Wait for application to initialize
          echo "Waiting for application to initialize..."
          sleep 10
          
          # Verify container is still running
          if ! sudo docker ps | grep -q pm-backend; then
            echo "✗ Container stopped unexpectedly"
            echo "=== Container logs ==="
            sudo docker logs "$CONTAINER_ID" 2>&1 || echo "Could not get logs"
            exit 1
          fi
          
          # Perform HTTP health check with retries
          echo "Checking HTTP endpoint..."
          MAX_ATTEMPTS=20
          ATTEMPT=1
          
          while [ $ATTEMPT -le $MAX_ATTEMPTS ]; do
            # Use localhost since we're on the remote server  
            # Get HTTP status using -I (HEAD request) and grep
            HTTP_CODE=$(curl -s -I http://localhost:8000/api/v1/health/ 2>/dev/null | grep "^HTTP" | awk '{print $2}' || echo "000")
            
            if [ "$HTTP_CODE" = "200" ]; then
              echo "✓ Backend health check passed (HTTP $HTTP_CODE)"
              echo "=== Deployment completed successfully ==="
              exit 0
            fi
            
            if [ $ATTEMPT -eq $MAX_ATTEMPTS ]; then
              echo "✗ Backend health check failed after $MAX_ATTEMPTS attempts (HTTP $HTTP_CODE)"
              echo "=== Container logs ==="
              sudo docker logs pm-backend --tail 100 2>&1
              exit 1
            fi
            
            echo "Health check attempt $ATTEMPT/$MAX_ATTEMPTS failed (HTTP $HTTP_CODE), retrying..."
            sleep 5
            ATTEMPT=$(($ATTEMPT + 1))
          done
          SSH

      - name: Notify deployment success
        if: success()
        env:
          SLACK_WEBHOOK_URL: ${{ secrets.SLACK_WEBHOOK_URL }}
        run: |
          chmod +x .github/scripts/notify-deployment.sh
          ./.github/scripts/notify-deployment.sh "success" "dev" "backend" "${{ github.sha }}"

      - name: Notify deployment failure
        if: failure()
        env:
          SLACK_WEBHOOK_URL: ${{ secrets.SLACK_WEBHOOK_URL }}
        run: |
          chmod +x .github/scripts/notify-deployment.sh
          ./.github/scripts/notify-deployment.sh "failure" "dev" "backend" "${{ github.sha }}" "Backend deployment, migration, or health check failed"
<|MERGE_RESOLUTION|>--- conflicted
+++ resolved
@@ -225,7 +225,6 @@
           echo "Running tests with custom shared-schema multi-tenancy..."
           python manage.py test apps/ --verbosity=2
 
-<<<<<<< HEAD
   migrate:
     runs-on: ubuntu-latest
     needs: [build-and-push, test-backend]
@@ -283,8 +282,6 @@
           echo "✓ Migrations completed successfully"
           SSH_END
 
-=======
->>>>>>> ad14af2c
   deploy-frontend:
     runs-on: ubuntu-latest
     needs: [build-and-push, test-frontend]
