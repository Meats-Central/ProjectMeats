name: Deploy Production (Frontend + Backend via DOCR)

on:
  push:
    branches: [main]  
  workflow_dispatch:

concurrency:
  group: deploy-production
  cancel-in-progress: false

env:
  REGISTRY: ${{ vars.DOCR_REGISTRY }}
  FRONTEND_IMAGE: ${{ vars.DOCR_REPO_FRONTEND_PROD }}
  BACKEND_IMAGE: ${{ vars.DOCR_REPO_BACKEND_PROD }}

jobs:
  pre-deployment-checks:
    runs-on: ubuntu-latest
    outputs:
      deployment_id: ${{ steps.gen-id.outputs.deployment_id }}
    steps:
      - uses: actions/checkout@v4
      
      - name: Generate deployment ID
        id: gen-id
        run: echo "deployment_id=$(date +%Y%m%d%H%M%S)-${GITHUB_SHA::7}" >> $GITHUB_OUTPUT
      
      - name: Notify deployment started
        run: |
          .github/scripts/deployment-notifications.sh prod started all "Production deployment initiated"
      
      - name: Pre-deployment validation
        run: |
          echo "=== Pre-Deployment Checks ==="
          echo "Branch: ${{ github.ref_name }}"
          echo "Commit: ${{ github.sha }}"
          echo "Actor: ${{ github.actor }}"
          echo "Deployment ID: ${{ steps.gen-id.outputs.deployment_id }}"
  build-and-push:
    runs-on: ubuntu-latest
    needs: [pre-deployment-checks]
    strategy:
      matrix:
        app: [frontend, backend]
    steps:
      - uses: actions/checkout@v4
      
      - name: Set up Docker Buildx
        uses: docker/setup-buildx-action@v3

      - name: Build & Push Frontend
        if: matrix.app == 'frontend'
        run: |
          echo "${{ secrets.DO_ACCESS_TOKEN }}" | docker login ${{ env.REGISTRY }} -u doctl --password-stdin
          docker build -f frontend/Dockerfile \
            -t $REGISTRY/$FRONTEND_IMAGE:prod-${GITHUB_SHA::7} \
            -t $REGISTRY/$FRONTEND_IMAGE:prod-latest \
            .
          docker push $REGISTRY/$FRONTEND_IMAGE:prod-${GITHUB_SHA::7}
          docker push $REGISTRY/$FRONTEND_IMAGE:prod-latest

      - name: Build & Push Backend (Django)
        if: matrix.app == 'backend'
        run: |
          echo "${{ secrets.DO_ACCESS_TOKEN }}" | docker login ${{ env.REGISTRY }} -u doctl --password-stdin
          docker build -f backend/Dockerfile \
            -t $REGISTRY/$BACKEND_IMAGE:prod-${GITHUB_SHA::7} \
            -t $REGISTRY/$BACKEND_IMAGE:prod-latest \
            .
          docker push $REGISTRY/$BACKEND_IMAGE:prod-${GITHUB_SHA::7}
          docker push $REGISTRY/$BACKEND_IMAGE:prod-latest

  test-frontend:
    runs-on: ubuntu-latest
    needs: build-and-push
    steps:
      - uses: actions/checkout@v4
      - uses: actions/setup-node@v4
        with:
          node-version: '18'
          cache: 'npm'
          cache-dependency-path: 'frontend/package-lock.json'
      - working-directory: ./frontend
        run: npm ci
      - working-directory: ./frontend
        run: npm run test:ci
      - working-directory: ./frontend
        run: npm run type-check

  test-backend:
    runs-on: ubuntu-latest
    needs: build-and-push
    services:
      postgres:
        image: postgres:15
        env:
          POSTGRES_PASSWORD: postgres
          POSTGRES_USER: postgres
          POSTGRES_DB: test_db
        options: >-
          --health-cmd pg_isready
          --health-interval 10s
          --health-timeout 5s
          --health-retries 5
        ports:
          - 5432:5432
    steps:
      - uses: actions/checkout@v4
      - uses: actions/setup-python@v4
        with:
          python-version: '3.12'
      - uses: actions/cache@v3
        with:
          path: ~/.cache/pip
          key: ${{ runner.os }}-pip-${{ hashFiles('**/requirements.txt') }}
          restore-keys: |
            ${{ runner.os }}-pip-
      - name: Install dependencies
        working-directory: ./backend
        run: |
          python -m pip install --upgrade pip
          pip install -r requirements.txt
      
      # Ensures migrations run before seeding/tests to create tables like carriers_carrier; fixes role "root" by using CI user postgres
      - name: Wait for PostgreSQL to be ready
        run: |
          echo "Waiting for PostgreSQL to be ready..."
          for i in {1..30}; do
            if pg_isready -h localhost -p 5432 -U postgres; then
              echo "PostgreSQL is ready!"
              break
            fi
            echo "Waiting for PostgreSQL... ($i/30)"
            sleep 2
          done
      
      # Run makemigrations for all apps to ensure any dynamic changes are captured
      # Note: || true allows command to succeed even if no migrations are generated (expected behavior)
      - name: Run makemigrations for all apps
        working-directory: ./backend
        env:
          DATABASE_URL: postgresql://postgres:postgres@localhost:5432/test_db
          SECRET_KEY: test-secret-key-for-testing-only
          DEBUG: True
          DJANGO_SETTINGS_MODULE: projectmeats.settings.test
          POSTGRES_USER: postgres
        run: |
          echo "Running makemigrations for all apps (idempotent)..."
          # makemigrations exits with 0 even when no migrations are generated
          # || true ensures idempotency - command succeeds whether or not migrations are created
          python manage.py makemigrations carriers suppliers customers plants contacts --noinput || true
          python manage.py makemigrations --noinput || true
      
      - name: Apply shared schema migrations
        working-directory: ./backend
        env:
          DATABASE_URL: postgresql://postgres:postgres@localhost:5432/test_db
          SECRET_KEY: test-secret-key-for-testing-only
          DEBUG: True
          DJANGO_SETTINGS_MODULE: projectmeats.settings.test
          POSTGRES_USER: postgres
        run: |
          echo "Applying shared schema migrations..."
          python manage.py migrate_schemas --shared --noinput || python manage.py migrate --noinput
      
      - name: Apply full migrations
        working-directory: ./backend
        env:
          DATABASE_URL: postgresql://postgres:postgres@localhost:5432/test_db
          SECRET_KEY: test-secret-key-for-testing-only
          DEBUG: True
          DJANGO_SETTINGS_MODULE: projectmeats.settings.test
          POSTGRES_USER: postgres
        run: |
          echo "Applying full database migrations..."
          python manage.py migrate --noinput
      
      - name: Apply tenant migrations (if needed for tests)
        working-directory: ./backend
        env:
          DATABASE_URL: postgresql://postgres:postgres@localhost:5432/test_db
          SECRET_KEY: test-secret-key-for-testing-only
          DEBUG: True
          DJANGO_SETTINGS_MODULE: projectmeats.settings.test
          POSTGRES_USER: postgres
        run: |
          # Create test tenant and apply tenant-specific migrations (idempotent)
          echo "Setting up test tenant..."
          {
            echo "from apps.tenants.models import Client, Domain"
            echo "from django.db import connection"
            echo "from django_tenants.utils import schema_context"
            echo ""
            echo "# Create test tenant if not exists (idempotent)"
            echo "try:"
            echo "    # Check if schema exists before creating tenant"
            echo "    with connection.cursor() as cursor:"
            echo "        cursor.execute(\"SELECT schema_name FROM information_schema.schemata WHERE schema_name = %s\", [\"test_tenant\"])"
            echo "        schema_exists = cursor.fetchone() is not None"
            echo "    "
            echo "    if not schema_exists:"
            echo "        tenant, created = Client.objects.get_or_create("
            echo "            schema_name=\"test_tenant\","
            echo "            defaults={\"name\": \"Test Tenant\", \"description\": \"Test tenant for CI\"}"
            echo "        )"
            echo "        if created:"
            echo "            print(\"Created test tenant\")"
            echo "    else:"
            echo "        print(\"Test tenant schema already exists, skipping creation\")"
            echo "        tenant = Client.objects.get(schema_name=\"test_tenant\")"
            echo ""
            echo "    # Create domain for test tenant (idempotent with get_or_create)"
            echo "    domain, created = Domain.objects.get_or_create("
            echo "        domain=\"test.example.com\","
            echo "        defaults={\"tenant\": tenant, \"is_primary\": True}"
            echo "    )"
            echo "    if created:"
            echo "        print(\"Created test domain\")"
            echo "    else:"
            echo "        print(\"Test domain already exists\")"
            echo ""
            echo "    # Run tenant migrations"
            echo "    print(\"Running tenant migrations...\")"
            echo "    with schema_context(tenant.schema_name):"
            echo "        from django.core.management import call_command"
            echo "        call_command(\"migrate_schemas\", schema_name=tenant.schema_name, verbosity=0)"
            echo ""
            echo "except Exception as e:"
            echo "    print(f\"Warning: Could not set up test tenant: {e}\")"
            echo "    print(\"Continuing with shared schema only...\")"
          } > /tmp/setup_tenant.py
          python manage.py shell < /tmp/setup_tenant.py || echo "Warning: Tenant setup failed, continuing..."
      
      # Multi-tenancy setup for django-tenants
      # Fixed unclosed here-document for bash syntax error
      - name: Run tests
        working-directory: ./backend
        env:
          DATABASE_URL: postgresql://postgres:postgres@localhost:5432/test_db
          SECRET_KEY: test-secret-key-for-testing-only
          DEBUG: True
          DJANGO_SETTINGS_MODULE: projectmeats.settings.test
          POSTGRES_USER: postgres
        run: |
          echo "Running tests..."
          python manage.py test apps/ --verbosity=2
      - name: Code quality (non-blocking)
        working-directory: ./backend
        continue-on-error: true
        run: |
          if pip show flake8 >/dev/null 2>&1; then
            flake8 . --exclude=migrations --max-line-length=120 || true
          fi
          if pip show black >/dev/null 2>&1; then
            black --check . --exclude=migrations || true
          fi


  deploy-frontend:
    runs-on: ubuntu-latest
    needs: [build-and-push, test-frontend, pre-deployment-checks]
    if: github.ref == 'refs/heads/main'
    environment: prod2-frontend
    steps:
      - uses: actions/checkout@v4
      
      - name: Setup SSH with password authentication
        run: |
          sudo apt-get update
          sudo apt-get install -y sshpass
          mkdir -p ~/.ssh
          ssh-keyscan -H "${{ secrets.PRODUCTION_HOST }}" >> ~/.ssh/known_hosts

      - name: Deploy frontend container (with runtime env-config.js)
        env:
          SSHPASS: ${{ secrets.SSH_PASSWORD }}
        run: |
          sshpass -e ssh -o StrictHostKeyChecking=yes ${{ secrets.PRODUCTION_USER }}@${{ secrets.PRODUCTION_HOST }} <<'DEPLOY_SCRIPT'
          set -euo pipefail

          REG="${{ env.REGISTRY }}"
          IMG="${{ env.FRONTEND_IMAGE }}"
          TAG="prod-latest"

          APP_DIR="/opt/pm/frontend"

          sudo mkdir -p "$APP_DIR/env"

          # Create runtime env-config.js with production values
          sudo bash -c "cat > \"$APP_DIR/env/env-config.js\" <<'JS'
          window.ENV = {
            API_BASE_URL: \"${{ secrets.REACT_APP_API_BASE_URL }}\",
            ENVIRONMENT: \"production\",
            AI_ASSISTANT_ENABLED: \"${{ secrets.REACT_APP_AI_ASSISTANT_ENABLED }}\",
            ENABLE_DOCUMENT_UPLOAD: \"${{ secrets.REACT_APP_ENABLE_DOCUMENT_UPLOAD }}\",
            ENABLE_CHAT_EXPORT: \"${{ secrets.REACT_APP_ENABLE_CHAT_EXPORT }}\",
            MAX_FILE_SIZE: \"${{ secrets.REACT_APP_MAX_FILE_SIZE }}\",
            SUPPORTED_FILE_TYPES: \"${{ secrets.REACT_APP_SUPPORTED_FILE_TYPES }}\",
            ENABLE_DEBUG: \"false\",
            ENABLE_DEVTOOLS: \"false\"
          };
          JS
          "

          sudo chown root:root "$APP_DIR/env/env-config.js"
          sudo chmod 644 "$APP_DIR/env/env-config.js"

          sudo docker login "$REG" -u doctl -p "${{ secrets.DO_ACCESS_TOKEN }}"
          sudo docker pull "$REG/$IMG:$TAG"

          sudo docker rm -f pm-frontend >/dev/null 2>&1 || true
          sudo docker run -d --name pm-frontend --restart unless-stopped \
            -p 8080:80 \
            -v "$APP_DIR/env/env-config.js:/usr/share/nginx/html/env-config.js:ro" \
            "$REG/$IMG:$TAG"

          if command -v nginx >/dev/null 2>&1; then
            sudo bash -c 'cat > /etc/nginx/conf.d/pm-frontend.conf <<NGINX
            server {
              listen 80;
              server_name _;
              location / {
                proxy_pass http://127.0.0.1:8080;
                proxy_set_header Host \$host;
                proxy_set_header X-Real-IP \$remote_addr;
                proxy_set_header X-Forwarded-For \$proxy_add_x_forwarded_for;
                proxy_set_header X-Forwarded-Proto \$scheme;
              }
            }
            NGINX'
            sudo nginx -t && sudo systemctl reload nginx || true
          fi

          sudo docker ps --format "table {{.Names}}\t{{.Image}}\t{{.Status}}\t{{.Ports}}"
          DEPLOY_SCRIPT

      - name: Health check (Web)
        run: |
          sleep 8
          curl -fsS "${{ secrets.PRODUCTION_URL }}" > /dev/null
      
      - name: Notify deployment success
        if: success()
        run: |
          .github/scripts/deployment-notifications.sh prod success frontend "Frontend deployed successfully"
      
      - name: Notify deployment failure
        if: failure()
        run: |
          .github/scripts/deployment-notifications.sh prod failed frontend "Frontend deployment failed"
  
  post-deployment-validation:
    runs-on: ubuntu-latest
    needs: [deploy-backend, deploy-frontend]
    if: success()
    steps:
      - uses: actions/checkout@v4
      
      - name: Run comprehensive smoke tests
        run: |
          chmod +x .github/scripts/smoke-tests.sh
          .github/scripts/smoke-tests.sh "${{ secrets.PRODUCTION_URL }}" 15 5
      
      - name: Deployment summary
        if: success()
        run: |
          echo "=== Deployment Completed Successfully ==="
          echo "Environment: Production"
          echo "Timestamp: $(date -u +"%Y-%m-%d %H:%M:%S UTC")"
          echo "Commit: ${{ github.sha }}"
          echo "Deployed by: ${{ github.actor }}"
          echo "=================================="
          .github/scripts/deployment-notifications.sh prod success all "Production deployment completed successfully"
      
      - name: Smoke test failure notification
        if: failure()
        run: |
          echo "⚠️ Smoke tests failed - consider rollback"
          .github/scripts/deployment-notifications.sh prod warning all "Smoke tests failed post-deployment"

  deploy-backend:
    runs-on: ubuntu-latest
    needs: [build-and-push, test-backend, pre-deployment-checks]
    if: github.ref == 'refs/heads/main'
    environment: prod2-backend
    steps:
      - uses: actions/checkout@v4
      
      - name: Setup SSH with password authentication
        run: |
          sudo apt-get update
          sudo apt-get install -y sshpass
          mkdir -p ~/.ssh
          ssh-keyscan -H "${{ secrets.PRODUCTION_HOST }}" >> ~/.ssh/known_hosts
      
      - name: Create deployment backup
        env:
          SSHPASS: ${{ secrets.SSH_PASSWORD }}
        run: |
          echo "Creating database backup before deployment..."
          # Backup will be created on remote server during deployment
          echo "Backup will be created during deployment process"

      - name: Deploy backend container (env at /home/django/ProjectMeats/backend/.env)
        env:
          SSHPASS: ${{ secrets.SSH_PASSWORD }}
        run: |
          sshpass -e ssh -o StrictHostKeyChecking=yes ${{ secrets.PRODUCTION_USER }}@${{ secrets.PRODUCTION_HOST }} <<'SSH'
          set -euo pipefail

          REG="${{ env.REGISTRY }}"
          IMG="${{ env.BACKEND_IMAGE }}"
          TAG="prod-latest"

          APP_DIR="/home/django/ProjectMeats/backend"
          MEDIA_DIR="/home/django/ProjectMeats/media"
          STATIC_DIR="/home/django/ProjectMeats/staticfiles"
          ENV_FILE="${APP_DIR}/.env"

          sudo mkdir -p "$APP_DIR" "$MEDIA_DIR" "$STATIC_DIR"
          
          # Set permissions for mounted volumes (appuser in container has UID 1000)
          sudo chown -R 1000:1000 "$MEDIA_DIR" "$STATIC_DIR"

          sudo tee "$ENV_FILE" > /dev/null <<ENV
          DJANGO_SETTINGS_MODULE=${{ secrets.PROD_DJANGO_SETTINGS_MODULE }}
          SECRET_KEY=${{ secrets.PROD_SECRET_KEY }}
          CORS_ALLOWED_ORIGINS=${{ secrets.PROD_CORS_ALLOWED_ORIGINS }}
          DATABASE_URL=${{ secrets.PROD_DATABASE_URL }}
          ALLOWED_HOSTS=${{ secrets.PROD_ALLOWED_HOSTS }}
          DEBUG=${{ secrets.DEBUG }}
          LOG_LEVEL=${{ secrets.PROD_LOG_LEVEL }}
          CORS_ALLOW_ALL_ORIGINS=${{ secrets.PROD_CORS_ALLOW_ALL_ORIGINS }}
          SESSION_COOKIE_SECURE=${{ secrets.PROD_SESSION_COOKIE_SECURE }}
          CSRF_COOKIE_SECURE=${{ secrets.PROD_CSRF_COOKIE_SECURE }}
          OPENAI_API_KEY=${{ secrets.PROD_OPENAI_API_KEY }}
          STATIC_ROOT=${{ secrets.PROD_STATIC_ROOT }}
          MEDIA_ROOT=${{ secrets.PROD_MEDIA_ROOT }}
          EMAIL_BACKEND=${{ secrets.PROD_EMAIL_BACKEND }}
          EMAIL_HOST=${{ secrets.PROD_EMAIL_HOST }}
          EMAIL_PORT=${{ secrets.PROD_EMAIL_PORT }}
          EMAIL_USE_TLS=${{ secrets.PROD_EMAIL_USE_TLS }}
          EMAIL_HOST_USER=${{ secrets.PROD_EMAIL_HOST_USER }}
          EMAIL_HOST_PASSWORD=${{ secrets.PROD_EMAIL_HOST_PASSWORD }}
          ENV

          sudo chown root:root "$ENV_FILE"
          sudo chmod 600 "$ENV_FILE"

          echo "${{ secrets.DO_ACCESS_TOKEN }}" | sudo docker login "$REG" -u doctl --password-stdin
          sudo docker pull "$REG/$IMG:$TAG"

          # Run migrations with django-tenants support
          sudo docker run --rm \
            --env-file "$ENV_FILE" \
            -v "$MEDIA_DIR:/app/media" \
            -v "$STATIC_DIR:/app/staticfiles" \
            "$REG/$IMG:$TAG" \
            sh -c "
              if python manage.py help migrate_schemas >/dev/null 2>&1; then
                echo 'Using django-tenants migrations...'
                echo 'Step 1: Running shared schema migrations...'
                python manage.py migrate_schemas --shared --noinput
                echo 'Step 2: Ensuring public tenant exists...'
                python manage.py ensure_public_tenant --domain=meatscentral.com
                echo 'Step 3: Running tenant-specific migrations...'
                python manage.py migrate_schemas --noinput
              else
                echo 'Using regular migrations...'
                python manage.py migrate --noinput
              fi
            "

          sudo docker run --rm \
            --env-file "$ENV_FILE" \
            -v "$MEDIA_DIR:/app/media" \
            -v "$STATIC_DIR:/app/staticfiles" \
            "$REG/$IMG:$TAG" \
            python manage.py collectstatic --noinput || true

          # Create/update superuser and root tenant (idempotent)
          echo "Setting up superuser and root tenant..."
          sudo docker run --rm \
            --env-file "$ENV_FILE" \
            -v "$MEDIA_DIR:/app/media" \
            -v "$STATIC_DIR:/app/staticfiles" \
            "$REG/$IMG:$TAG" \
            sh -c "
              echo 'Creating/updating superuser and root tenant...'
              python manage.py create_super_tenant --verbosity=1 || {
                echo '⚠ create_super_tenant command failed or not available'
              }
              
              echo 'Creating/updating guest tenant...'
              python manage.py create_guest_tenant --verbosity=1 || {
                echo '⚠ create_guest_tenant command failed or not available'
              }
            "

          sudo docker rm -f pm-backend >/dev/null 2>&1 || true
          sudo docker run -d --name pm-backend --restart unless-stopped \
            -p 8000:8000 \
            --env-file "$ENV_FILE" \
            -v "$MEDIA_DIR:/app/media" \
            -v "$STATIC_DIR:/app/staticfiles" \
            "$REG/$IMG:$TAG"

          sudo docker ps --format "table {{.Names}}\t{{.Image}}\t{{.Status}}\t{{.Ports}}"
          SSH
      
      - name: Post-deployment health check
<<<<<<< HEAD
=======
        env:
          SSHPASS: ${{ secrets.SSH_PASSWORD }}
>>>>>>> 59fc8ff6
        run: |
          echo "Waiting for backend to stabilize..."
          sleep 10
          
<<<<<<< HEAD
=======
          sshpass -e ssh -o StrictHostKeyChecking=yes ${{ secrets.PRODUCTION_USER }}@${{ secrets.PRODUCTION_HOST }} <<'HEALTH_CHECK'
>>>>>>> 59fc8ff6
          MAX_ATTEMPTS=20
          ATTEMPT=1
          
          # Health check using localhost since we're on the deployment server
          HEALTH_URL="http://localhost:8000/api/v1/health/"
          echo "Health check URL: $HEALTH_URL"
          
          while [ $ATTEMPT -le $MAX_ATTEMPTS ]; do
<<<<<<< HEAD
            HTTP_CODE=$(curl -s -o /dev/null -w "%{http_code}" --max-time 10 "$HEALTH_URL" 2>/dev/null || echo "000")
=======
            HTTP_CODE=$(curl -s -o /dev/null -w "%{http_code}" -H "Host: meatscentral.com" --max-time 10 "$HEALTH_URL" 2>/dev/null || echo "000")
>>>>>>> 59fc8ff6
            
            if [ "$HTTP_CODE" = "200" ]; then
              echo "✓ Backend health check passed (HTTP $HTTP_CODE)"
              exit 0
            fi
            
            if [ $ATTEMPT -eq $MAX_ATTEMPTS ]; then
              echo "✗ Backend health check failed after $MAX_ATTEMPTS attempts (HTTP $HTTP_CODE)"
              echo "Last response code: $HTTP_CODE"
              exit 1
            fi
            
            echo "Health check attempt $ATTEMPT/$MAX_ATTEMPTS (HTTP $HTTP_CODE)..."
            sleep 5
            ATTEMPT=$((ATTEMPT + 1))
          done
<<<<<<< HEAD
=======
          HEALTH_CHECK
>>>>>>> 59fc8ff6
      
      - name: Notify deployment success
        if: success()
        run: |
          .github/scripts/deployment-notifications.sh prod success backend "Backend deployed successfully"
      
      - name: Notify deployment failure
        if: failure()
        run: |
          .github/scripts/deployment-notifications.sh prod failed backend "Backend deployment failed"<|MERGE_RESOLUTION|>--- conflicted
+++ resolved
@@ -510,19 +510,13 @@
           SSH
       
       - name: Post-deployment health check
-<<<<<<< HEAD
-=======
         env:
           SSHPASS: ${{ secrets.SSH_PASSWORD }}
->>>>>>> 59fc8ff6
         run: |
           echo "Waiting for backend to stabilize..."
           sleep 10
           
-<<<<<<< HEAD
-=======
           sshpass -e ssh -o StrictHostKeyChecking=yes ${{ secrets.PRODUCTION_USER }}@${{ secrets.PRODUCTION_HOST }} <<'HEALTH_CHECK'
->>>>>>> 59fc8ff6
           MAX_ATTEMPTS=20
           ATTEMPT=1
           
@@ -531,11 +525,7 @@
           echo "Health check URL: $HEALTH_URL"
           
           while [ $ATTEMPT -le $MAX_ATTEMPTS ]; do
-<<<<<<< HEAD
-            HTTP_CODE=$(curl -s -o /dev/null -w "%{http_code}" --max-time 10 "$HEALTH_URL" 2>/dev/null || echo "000")
-=======
             HTTP_CODE=$(curl -s -o /dev/null -w "%{http_code}" -H "Host: meatscentral.com" --max-time 10 "$HEALTH_URL" 2>/dev/null || echo "000")
->>>>>>> 59fc8ff6
             
             if [ "$HTTP_CODE" = "200" ]; then
               echo "✓ Backend health check passed (HTTP $HTTP_CODE)"
@@ -552,10 +542,7 @@
             sleep 5
             ATTEMPT=$((ATTEMPT + 1))
           done
-<<<<<<< HEAD
-=======
           HEALTH_CHECK
->>>>>>> 59fc8ff6
       
       - name: Notify deployment success
         if: success()
