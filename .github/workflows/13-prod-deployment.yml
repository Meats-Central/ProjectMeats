--- conflicted
+++ resolved
@@ -109,8 +109,6 @@
       # Run makemigrations for all apps to ensure any dynamic changes are captured
       # Note: || true allows command to succeed even if no migrations are generated (expected behavior)
       - name: Run makemigrations for all apps
-<<<<<<< HEAD
-=======
         working-directory: ./backend
         env:
           DATABASE_URL: postgresql://postgres:postgres@localhost:5432/test_db
@@ -150,7 +148,6 @@
           python manage.py migrate --noinput
       
       - name: Apply tenant migrations (if needed for tests)
->>>>>>> e2ed3cd4
         working-directory: ./backend
         env:
           DATABASE_URL: postgresql://postgres:postgres@localhost:5432/test_db
@@ -158,50 +155,7 @@
           DEBUG: True
           DJANGO_SETTINGS_MODULE: projectmeats.settings.test
           POSTGRES_USER: postgres
-<<<<<<< HEAD
-        run: |
-          echo "Running makemigrations for all apps (idempotent)..."
-          # makemigrations exits with 0 even when no migrations are generated
-          # || true ensures idempotency - command succeeds whether or not migrations are created
-          python manage.py makemigrations carriers suppliers customers plants contacts --noinput || true
-          python manage.py makemigrations --noinput || true
-      
-      - name: Apply shared schema migrations
-        working-directory: ./backend
-        env:
-          DATABASE_URL: postgresql://postgres:postgres@localhost:5432/test_db
-          SECRET_KEY: test-secret-key-for-testing-only
-          DEBUG: True
-          DJANGO_SETTINGS_MODULE: projectmeats.settings.test
-          POSTGRES_USER: postgres
-        run: |
-          echo "Applying shared schema migrations..."
-          python manage.py migrate_schemas --shared --noinput || python manage.py migrate --noinput
-      
-      - name: Apply full migrations
-        working-directory: ./backend
-        env:
-          DATABASE_URL: postgresql://postgres:postgres@localhost:5432/test_db
-          SECRET_KEY: test-secret-key-for-testing-only
-          DEBUG: True
-          DJANGO_SETTINGS_MODULE: projectmeats.settings.test
-          POSTGRES_USER: postgres
-        run: |
-          echo "Applying full database migrations..."
-          python manage.py migrate --noinput
-      
-      - name: Apply tenant migrations (if needed for tests)
-        working-directory: ./backend
-        env:
-          DATABASE_URL: postgresql://postgres:postgres@localhost:5432/test_db
-          SECRET_KEY: test-secret-key-for-testing-only
-          DEBUG: True
-          DJANGO_SETTINGS_MODULE: projectmeats.settings.test
-          POSTGRES_USER: postgres
-        run: |
-=======
-        run: |
->>>>>>> e2ed3cd4
+        run: |
           # Create test tenant and apply tenant-specific migrations (idempotent)
           echo "Setting up test tenant..."
           {
@@ -299,27 +253,6 @@
           TAG="prod-latest"
 
           APP_DIR="/opt/pm/frontend"
-<<<<<<< HEAD
-
-          sudo mkdir -p "$APP_DIR/env"
-
-          # Create runtime env-config.js with production values
-          cat > /tmp/env-config.js <<'ENVJS'
-          window.ENV = {
-            API_BASE_URL: "${{ secrets.REACT_APP_API_BASE_URL }}",
-            ENVIRONMENT: "production",
-            AI_ASSISTANT_ENABLED: "${{ secrets.REACT_APP_AI_ASSISTANT_ENABLED }}",
-            ENABLE_DOCUMENT_UPLOAD: "${{ secrets.REACT_APP_ENABLE_DOCUMENT_UPLOAD }}",
-            ENABLE_CHAT_EXPORT: "${{ secrets.REACT_APP_ENABLE_CHAT_EXPORT }}",
-            MAX_FILE_SIZE: "${{ secrets.REACT_APP_MAX_FILE_SIZE }}",
-            SUPPORTED_FILE_TYPES: "${{ secrets.REACT_APP_SUPPORTED_FILE_TYPES }}",
-            ENABLE_DEBUG: "false",
-            ENABLE_DEVTOOLS: "false"
-          };
-          ENVJS
-
-          sudo mv /tmp/env-config.js "$APP_DIR/env/env-config.js"
-=======
 
           sudo mkdir -p "$APP_DIR/env"
 
@@ -337,7 +270,6 @@
             ENABLE_DEVTOOLS: "false"
           };
           JS'
->>>>>>> e2ed3cd4
 
           sudo chown root:root "$APP_DIR/env/env-config.js"
           sudo chmod 644 "$APP_DIR/env/env-config.js"
