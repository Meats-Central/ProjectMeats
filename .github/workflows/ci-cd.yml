name: CI → DEV → UAT → (approval) → PROD

on:
  push:
    branches: [ "dev" ]        # Trigger the full pipeline on pushes to dev
  workflow_dispatch:            # Allow manual runs

concurrency:
  group: ${{ github.workflow }}-${{ github.ref }}
  cancel-in-progress: false

permissions:
  contents: read
  packages: write

env:
  REGISTRY: ghcr.io
  REPO_IMAGE: ghcr.io/${{ github.repository }}
  PYTHON_VERSION: "3.12"        # Adjust to your backend runtime
  NODE_VERSION: "20"            # Adjust to your frontend runtime

jobs:
  build_test_package:
    name: Build & Test → Push Images
    runs-on: ubuntu-latest

    outputs:
      back_image: ${{ steps.tags.outputs.BACK }}
      front_image: ${{ steps.tags.outputs.FRONT }}

    steps:
<<<<<<< HEAD
    - name: Checkout code
      uses: actions/checkout@v4

    - name: Set up Python ${{ env.PYTHON_VERSION }}
      uses: actions/setup-python@v4
      with:
        python-version: ${{ env.PYTHON_VERSION }}

    - name: Cache Python dependencies
      uses: actions/cache@v3
      with:
        path: ~/.cache/pip
        key: ${{ runner.os }}-pip-${{ hashFiles('backend/requirements.txt') }}
        restore-keys: |
          ${{ runner.os }}-pip-

    - name: Install dependencies
      run: |
        cd backend
        python -m pip install --upgrade pip
        pip install -r requirements.txt
        pip install psutil  # Ensure health check dependencies

    - name: Set up test environment
      run: |
        # Use centralized environment configuration for CI
        python config/manage_env.py setup development
        cd backend
        # Override database for CI PostgreSQL
        echo "DATABASE_URL=postgresql://postgres:postgres@localhost:5432/test_projectmeats" >> .env

    - name: Validate deployment configuration
      run: |
        cd backend
        python ../test_deployment.py --environment development --validate-only

    - name: Run Django system checks
      run: |
        cd backend
        python manage.py check

    - name: Run migrations
      run: |
        cd backend
        python manage.py migrate --noinput

    - name: Run tests
      run: |
        cd backend
        python manage.py test

    - name: Validate API endpoints (404 regression test)
      run: |
        cd backend
        # Start Django server for API testing
        python manage.py runserver 8000 &
        SERVER_PID=$!
        sleep 5
        
        # Test purchase orders endpoint specifically
        echo "Testing purchase orders API endpoint..."
        RESPONSE=$(curl -s -w "%{http_code}" http://localhost:8000/api/v1/purchase-orders/)
        HTTP_CODE=$(echo "$RESPONSE" | tail -c 4)
        
        if [ "$HTTP_CODE" != "200" ]; then
          echo "❌ Purchase orders endpoint returned HTTP $HTTP_CODE (expected 200)"
          kill $SERVER_PID 2>/dev/null || true
          exit 1
        fi
        
        echo "✅ Purchase orders endpoint working correctly"
        
        # Test redirect behavior
        REDIRECT_CODE=$(curl -s -w "%{http_code}" -o /dev/null http://localhost:8000/api/v1/purchase-orders)
        if [ "$REDIRECT_CODE" != "301" ]; then
          echo "❌ Purchase orders redirect returned HTTP $REDIRECT_CODE (expected 301)"
          kill $SERVER_PID 2>/dev/null || true
          exit 1
        fi
        
        echo "✅ URL trailing slash redirect working correctly"
        kill $SERVER_PID 2>/dev/null || true

    - name: Run code quality checks
      run: |
        cd backend
        flake8 . --exclude=migrations,settings_original_backup.py --max-line-length=88
        black --check . --exclude=migrations
        isort --check-only . --skip=migrations

  # Frontend Testing and Linting
  frontend-test:
=======
      - name: Checkout
        uses: actions/checkout@v4

      # ----- Backend (Python) -----
      - name: Set up Python
        uses: actions/setup-python@v5
        with:
          python-version: ${{ env.PYTHON_VERSION }}

      - name: Cache pip
        uses: actions/cache@v4
        with:
          path: ~/.cache/pip
          key: pip-${{ runner.os }}-${{ env.PYTHON_VERSION }}-${{ hashFiles('backend/requirements.txt') }}

      - name: Install backend deps
        run: |
          python -m pip install --upgrade pip
          pip install -r backend/requirements.txt

      # ----- Frontend (Node) -----
      - name: Set up Node
        uses: actions/setup-node@v4
        with:
          node-version: ${{ env.NODE_VERSION }}
          cache: 'npm'
          cache-dependency-path: frontend/package-lock.json

      - name: Install frontend deps
        working-directory: frontend
        run: npm ci

      # ----- Tests -----
      - name: Unit tests (backend + frontend)
        env:
          DJANGO_SETTINGS_MODULE: projectmeats.settings.development
          DJANGO_SECRET_KEY: test-secret
          DATABASE_URL: "sqlite:////tmp/test.db"
          CI: "true"
        run: |
          # Prefer a Makefile if you have one; fall back to sensible defaults
          if grep -q '^test:' Makefile 2>/dev/null; then
            make test
          else
            # Backend tests
            if [ -f "pytest.ini" ] || [ -f "pyproject.toml" ] || [ -d "tests" ]; then
              python -m pytest -q || true
            fi
            if [ -f "backend/manage.py" ]; then
              python backend/manage.py test -v 2 || true
            fi
            # Frontend tests
            if [ -f "frontend/package.json" ]; then
              (cd frontend && CI=true npm test -- --watchAll=false --passWithNoTests) || true
            fi
          fi
      # ----- Prepare image repo -----
      - name: Prepare GHCR image names (lowercase owner/repo)
        id: prep
        run: |
            owner_lower=$(echo "${GITHUB_REPOSITORY_OWNER}" | tr '[:upper:]' '[:lower:]')
            repo_name_lower=$(echo "${GITHUB_REPOSITORY##*/}" | tr '[:upper:]' '[:lower:]')
            echo "base=ghcr.io/${owner_lower}/${repo_name_lower}" >> "$GITHUB_OUTPUT"

      # ----- Build and Push image GHCR -----
      - name: Login to GHCR
        run: echo "${{ github.token }}" | docker login ghcr.io -u ${{ github.actor }} --password-stdin

      - name: Build backend image
        run: |
            docker build -f Dockerfile.backend \
            -t ${{ steps.prep.outputs.base }}-backend:${{ github.sha }} .
            docker tag \
            ${{ steps.prep.outputs.base }}-backend:${{ github.sha }} \
            ${{ steps.prep.outputs.base }}-backend:latest

      - name: Build frontend image
        run: |
            docker build -f Dockerfile.frontend \
            -t ${{ steps.prep.outputs.base }}-frontend:${{ github.sha }} .
            docker tag \
            ${{ steps.prep.outputs.base }}-frontend:${{ github.sha }} \
            ${{ steps.prep.outputs.base }}-frontend:latest

      - name: Push images
        run: |
            set -euo pipefail
            docker push ${{ steps.prep.outputs.base }}-backend:${{ github.sha }}
            docker push ${{ steps.prep.outputs.base }}-backend:latest
            docker push ${{ steps.prep.outputs.base }}-frontend:${{ github.sha }}
            docker push ${{ steps.prep.outputs.base }}-frontend:latest

      - name: Export image tags
        id: tags
        run: |
            echo "BACK=${{ steps.prep.outputs.base }}-backend:${{ github.sha }}" >> $GITHUB_OUTPUT
            echo "FRONT=${{ steps.prep.outputs.base }}-frontend:${{ github.sha }}" >> $GITHUB_OUTPUT

  deploy_dev:
    name: Deploy to DEV (auto)
    needs: [ build_test_package ]
    if: github.ref == 'refs/heads/dev'
>>>>>>> a919f102
    runs-on: ubuntu-latest
    environment: dev

    steps:
      - name: Checkout (for scripts)
        uses: actions/checkout@v4

      - name: Render dev.env and image.env on runner
        shell: bash
        env:
          ENV_NAME: dev
          APP_DOMAIN: ${{ vars.APP_DOMAIN }}
          API_DOMAIN: ${{ vars.API_DOMAIN }}                 
          DJANGO_SECRET_KEY: ${{ secrets.DJANGO_SECRET_KEY }}
          DATABASE_URL: ${{ secrets.DATABASE_URL }}
          CACHE_URL: ${{ secrets.CACHE_URL }}/1         
          BACK: ${{ needs.build_test_package.outputs.back_image }}
          FRONT: ${{ needs.build_test_package.outputs.front_image }}
          REACT_APP_API_BASE_URL: https://${{ vars.APP_DOMAIN }}/api/v1
          NODE_ENV: development
          REACT_APP_ENVIRONMENT: development
          REACT_APP_AI_ASSISTANT_ENABLED: ${{ vars.REACT_APP_AI_ASSISTANT_ENABLED }}  
          REACT_APP_ENABLE_DOCUMENT_UPLOAD: ${{ vars.REACT_APP_ENABLE_DOCUMENT_UPLOAD }}  
          REACT_APP_ENABLE_CHAT_EXPORT: ${{ vars.REACT_APP_ENABLE_CHAT_EXPORT }}  
          REACT_APP_MAX_FILE_SIZE: ${{ vars.REACT_APP_MAX_FILE_SIZE }}  
          REACT_APP_SUPPORTED_FILE_TYPES: ${{ vars.REACT_APP_SUPPORTED_FILE_TYPES }}  
          REACT_APP_ENABLE_DEBUG: ${{ vars.REACT_APP_ENABLE_DEBUG }}  
          REACT_APP_ENABLE_DEVTOOLS: ${{ vars.REACT_APP_ENABLE_DEVTOOLS }}
          LETSENCRYPT_EMAIL: ${{ vars.LETSENCRYPT_EMAIL }}  

        run: |
          set -euo pipefail
          cat > ${ENV_NAME}.env <<EOF
          DJANGO_SETTINGS_MODULE=projectmeats.settings.development
          APP_DOMAIN=${APP_DOMAIN}
          API_DOMAIN=${API_DOMAIN}
          DJANGO_DEBUG=1
          SECRET_KEY=${DJANGO_SECRET_KEY}
          DATABASE_URL=${DATABASE_URL}
          CACHE_URL=${CACHE_URL}
          ALLOWED_HOSTS=${APP_DOMAIN}
          CORS_ALLOWED_ORIGINS=https://${APP_DOMAIN}
          CSRF_TRUSTED_ORIGINS=https://${APP_DOMAIN}
          APP_ENV=${ENV_NAME}
          REACT_APP_API_BASE_URL=${REACT_APP_API_BASE_URL}
          # Environment
          NODE_ENV=${NODE_ENV}
          REACT_APP_ENVIRONMENT=${REACT_APP_ENVIRONMENT}
          REACT_APP_AI_ASSISTANT_ENABLED=${REACT_APP_AI_ASSISTANT_ENABLED}
          REACT_APP_ENABLE_DOCUMENT_UPLOAD=${REACT_APP_ENABLE_DOCUMENT_UPLOAD}
          REACT_APP_ENABLE_CHAT_EXPORT=${REACT_APP_ENABLE_CHAT_EXPORT}
          REACT_APP_MAX_FILE_SIZE=${REACT_APP_MAX_FILE_SIZE}
          REACT_APP_SUPPORTED_FILE_TYPES=${REACT_APP_SUPPORTED_FILE_TYPES}
          # Development Features
          REACT_APP_ENABLE_DEBUG=${REACT_APP_ENABLE_DEBUG}
          REACT_APP_ENABLE_DEVTOOLS=${REACT_APP_ENABLE_DEVTOOLS}
          LETSENCRYPT_EMAIL=${LETSENCRYPT_EMAIL}
          EOF

          cat > image.env <<EOF
          IMAGE_TAG_BACKEND=${BACK}
          IMAGE_TAG_FRONTEND=${FRONT}
          EOF

      - name: Upload env files to DEV server
        env:
            SSH_HOST: ${{ secrets.SSH_HOST }}
            SSH_USER: ${{ secrets.SSH_USER }}
            SSH_KEY:  ${{ secrets.SSH_KEY }}
            ENV_NAME: dev
        run: |
            set -euo pipefail
            # Write key to a file
            echo "$SSH_KEY" > id_rsa
            chmod 600 id_rsa
            ssh -i id_rsa -o StrictHostKeyChecking=no "$SSH_USER@$SSH_HOST" "mkdir -p /opt/projectmeats/env && chmod 700 /opt/projectmeats/env"
            scp -i id_rsa -o StrictHostKeyChecking=no ${ENV_NAME}.env "$SSH_USER@$SSH_HOST:/opt/projectmeats/env/${ENV_NAME}.env"
            scp -i id_rsa -o StrictHostKeyChecking=no image.env "$SSH_USER@$SSH_HOST:/opt/projectmeats/env/image.env"
            ssh -i id_rsa -o StrictHostKeyChecking=no "$SSH_USER@$SSH_HOST" "chmod 600 /opt/projectmeats/env/${ENV_NAME}.env /opt/projectmeats/env/image.env"

      - name: Upload compose file to DEV
        env:
            SSH_HOST: ${{ secrets.SSH_HOST }}
            SSH_USER: ${{ secrets.SSH_USER }}
        run: |
            set -euo pipefail
            # we already have id_rsa from the previous step
            scp -i id_rsa -o StrictHostKeyChecking=no -o UserKnownHostsFile=/dev/null \
            docker-compose.dev.yml "$SSH_USER@$SSH_HOST:/opt/projectmeats/docker-compose.dev.yml"

      - name: Deploy to DEV (SSH → compose up)
        env:
            SSH_HOST: ${{ secrets.SSH_HOST }}
            SSH_USER: ${{ secrets.SSH_USER }}
            
            GITHUB_TOKEN: ${{ github.token }}
            BACK: ${{ needs.build_test_package.outputs.back_image }}
            FRONT: ${{ needs.build_test_package.outputs.front_image }}
            APP_DOMAIN: ${{ vars.APP_DOMAIN }}
            SSH_KEY_PATH: ${{ github.workspace }}/id_rsa
        run: |
            bash deploy/scripts/deploy_via_compose.sh "$SSH_HOST" "$SSH_USER" "IGNORED" dev "$BACK" "$FRONT" "$APP_DOMAIN"

      - name: Compute GHCR repos
        id: ghcr
        run: |
          owner=$(echo "${GITHUB_REPOSITORY_OWNER}" | tr '[:upper:]' '[:lower:]')
          repo=$(echo "${GITHUB_REPOSITORY##*/}" | tr '[:upper:]' '[:lower:]')
          echo "repos=ghcr.io/${owner}/${repo}-backend,ghcr.io/${owner}/${repo}-frontend" >> "$GITHUB_OUTPUT"
      
      - name: Remote docker cleanup (DEV)
        if: always()
        uses: ./.github/actions/remote-docker-cleanup
        with:
          ssh_host: ${{ secrets.SSH_HOST }}
          ssh_user: ${{ secrets.SSH_USER }}
          ssh_key_path: ${{ github.workspace }}/id_rsa
          repos: ${{ steps.ghcr.outputs.repos }}
          keep: "2"

    #   - name: Smoke check (public)
    #     run: |
    #       curl -fsS "https://${{ vars.APP_DOMAIN }}/healthz" >/dev/null

  promote_and_deploy_uat:
    name: Promote → Deploy to UAT
    runs-on: ubuntu-latest
    needs: [ deploy_dev, build_test_package ]
    environment: uat

    steps:
      - name: Checkout (for scripts)
        uses: actions/checkout@v4

      - name: Render uat.env and image.env on runner
        shell: bash
        env:
          ENV_NAME: uat
          APP_DOMAIN: ${{ vars.APP_DOMAIN }}
          API_DOMAIN: ${{ vars.API_DOMAIN }}                  
          DJANGO_SECRET_KEY: ${{ secrets.DJANGO_SECRET_KEY }}
          DATABASE_URL: ${{ secrets.DATABASE_URL }}          
          BACK: ${{ needs.build_test_package.outputs.back_image }}
          FRONT: ${{ needs.build_test_package.outputs.front_image }}
          REACT_APP_API_BASE_URL: https://${{ vars.APP_DOMAIN }}/api/v1
          NODE_ENV: production
          REACT_APP_ENVIRONMENT: production
          REACT_APP_AI_ASSISTANT_ENABLED: ${{ vars.REACT_APP_AI_ASSISTANT_ENABLED }}  
          REACT_APP_ENABLE_DOCUMENT_UPLOAD: ${{ vars.REACT_APP_ENABLE_DOCUMENT_UPLOAD }}  
          REACT_APP_ENABLE_CHAT_EXPORT: ${{ vars.REACT_APP_ENABLE_CHAT_EXPORT }}  
          REACT_APP_MAX_FILE_SIZE: ${{ vars.REACT_APP_MAX_FILE_SIZE }}  
          REACT_APP_SUPPORTED_FILE_TYPES: ${{ vars.REACT_APP_SUPPORTED_FILE_TYPES }}  
          REACT_APP_ENABLE_DEBUG: ${{ vars.REACT_APP_ENABLE_DEBUG }}  
          REACT_APP_ENABLE_DEVTOOLS: ${{ vars.REACT_APP_ENABLE_DEVTOOLS }}
          LETSENCRYPT_EMAIL: ${{ vars.LETSENCRYPT_EMAIL }}

        run: |
          set -euo pipefail
          cat > ${ENV_NAME}.env <<EOF
          DJANGO_SETTINGS_MODULE=projectmeats.settings.staging
          API_DOMAIN=${API_DOMAIN}
          APP_DOMAIN=${APP_DOMAIN}
          DJANGO_DEBUG=0
          SECRET_KEY=${DJANGO_SECRET_KEY}
          DATABASE_URL=${DATABASE_URL}
          ALLOWED_HOSTS=${APP_DOMAIN}
          CORS_ALLOWED_ORIGINS=https://${APP_DOMAIN}
          CSRF_TRUSTED_ORIGINS=https://${APP_DOMAIN}
          APP_ENV=${ENV_NAME}
          REACT_APP_API_BASE_URL=${REACT_APP_API_BASE_URL}
          # Environment
          NODE_ENV=${NODE_ENV}
          REACT_APP_ENVIRONMENT=${REACT_APP_ENVIRONMENT}
          REACT_APP_AI_ASSISTANT_ENABLED=${REACT_APP_AI_ASSISTANT_ENABLED}
          REACT_APP_ENABLE_DOCUMENT_UPLOAD=${REACT_APP_ENABLE_DOCUMENT_UPLOAD}
          REACT_APP_ENABLE_CHAT_EXPORT=${REACT_APP_ENABLE_CHAT_EXPORT}
          REACT_APP_MAX_FILE_SIZE=${REACT_APP_MAX_FILE_SIZE}
          REACT_APP_SUPPORTED_FILE_TYPES=${REACT_APP_SUPPORTED_FILE_TYPES}
          # Development Features
          REACT_APP_ENABLE_DEBUG=${REACT_APP_ENABLE_DEBUG}
          REACT_APP_ENABLE_DEVTOOLS=${REACT_APP_ENABLE_DEVTOOLS}
          LETSENCRYPT_EMAIL=${LETSENCRYPT_EMAIL}
          EOF

          cat > image.env <<EOF
          IMAGE_TAG_BACKEND=${BACK}
          IMAGE_TAG_FRONTEND=${FRONT}
          EOF

      - name: Upload env files to UAT server
        env:
            SSH_HOST: ${{ secrets.SSH_HOST }}
            SSH_USER: ${{ secrets.SSH_USER }}
            SSH_KEY:  ${{ secrets.SSH_KEY }}
            ENV_NAME: uat
        run: |
            set -euo pipefail
            # Write key to a file
            echo "$SSH_KEY" > id_rsa
            chmod 600 id_rsa
            ssh -i id_rsa -o StrictHostKeyChecking=no "$SSH_USER@$SSH_HOST" "mkdir -p /opt/projectmeats/env && chmod 700 /opt/projectmeats/env"
            scp -i id_rsa -o StrictHostKeyChecking=no ${ENV_NAME}.env "$SSH_USER@$SSH_HOST:/opt/projectmeats/env/${ENV_NAME}.env"
            scp -i id_rsa -o StrictHostKeyChecking=no image.env "$SSH_USER@$SSH_HOST:/opt/projectmeats/env/image.env"
            ssh -i id_rsa -o StrictHostKeyChecking=no "$SSH_USER@$SSH_HOST" "chmod 600 /opt/projectmeats/env/${ENV_NAME}.env /opt/projectmeats/env/image.env"

      - name: Upload compose file to UAT
        env:
            SSH_HOST: ${{ secrets.SSH_HOST }}
            SSH_USER: ${{ secrets.SSH_USER }}
        run: |
            set -euo pipefail
            # we already have id_rsa from the previous step
            scp -i id_rsa -o StrictHostKeyChecking=no -o UserKnownHostsFile=/dev/null \
            docker-compose.uat.yml "$SSH_USER@$SSH_HOST:/opt/projectmeats/docker-compose.uat.yml"

      - name: Deploy to UAT (SSH → compose up)
        env:
            SSH_HOST: ${{ secrets.SSH_HOST }}
            SSH_USER: ${{ secrets.SSH_USER }}
            
            GITHUB_TOKEN: ${{ github.token }}
            BACK: ${{ needs.build_test_package.outputs.back_image }}
            FRONT: ${{ needs.build_test_package.outputs.front_image }}
            APP_DOMAIN: ${{ vars.APP_DOMAIN }}
            SSH_KEY_PATH: ${{ github.workspace }}/id_rsa
        run: |
            bash deploy/scripts/deploy_via_compose.sh "$SSH_HOST" "$SSH_USER" "IGNORED" uat "$BACK" "$FRONT" "$APP_DOMAIN"
      
      - name: Compute GHCR repos
        id: ghcr
        run: |
          owner=$(echo "${GITHUB_REPOSITORY_OWNER}" | tr '[:upper:]' '[:lower:]')
          repo=$(echo "${GITHUB_REPOSITORY##*/}" | tr '[:upper:]' '[:lower:]')
          echo "repos=ghcr.io/${owner}/${repo}-backend,ghcr.io/${owner}/${repo}-frontend" >> "$GITHUB_OUTPUT"
      
      - name: Remote docker cleanup (UAT)
        if: always()
        uses: ./.github/actions/remote-docker-cleanup
        with:
          ssh_host: ${{ secrets.SSH_HOST }}
          ssh_user: ${{ secrets.SSH_USER }}
          ssh_key_path: ${{ github.workspace }}/id_rsa
          repos: ${{ steps.ghcr.outputs.repos }}
          keep: "2"


    #   - name: Smoke check (public)
    #     run: |
    #       curl -fsS "https://${{ vars.APP_DOMAIN }}/healthz" >/dev/null

  # await_prod_approval:
  #   name: Await PROD approval
  #   runs-on: ubuntu-latest
  #   needs: [ promote_and_deploy_uat ]
  #   environment:
  #     name: prod
  #     url: https://${{ vars.APP_DOMAIN }}          # from Environment: prod
  #   steps:
  #     - run: echo "Manual approval handled by the protected 'prod' Environment (required reviewers)."

  deploy_prod:
    name: Deploy to PROD
    runs-on: ubuntu-latest
    needs: [ promote_and_deploy_uat, build_test_package ]
    environment: prod

    steps:
      - name: Checkout (for scripts)
        uses: actions/checkout@v4

      - name: Render prod.env and image.env on runner
        shell: bash
        env:
          ENV_NAME: prod
          APP_DOMAIN: ${{ vars.APP_DOMAIN }}
          API_DOMAIN: ${{ vars.API_DOMAIN }}                  
          DJANGO_SECRET_KEY: ${{ secrets.DJANGO_SECRET_KEY }}
          DATABASE_URL: ${{ secrets.DATABASE_URL }}          
          BACK: ${{ needs.build_test_package.outputs.back_image }}
          FRONT: ${{ needs.build_test_package.outputs.front_image }}
          REACT_APP_API_BASE_URL: https://${{ vars.APP_DOMAIN }}/api/v1
          NODE_ENV: production
          REACT_APP_ENVIRONMENT: production
          REACT_APP_AI_ASSISTANT_ENABLED: ${{ vars.REACT_APP_AI_ASSISTANT_ENABLED }}  
          REACT_APP_ENABLE_DOCUMENT_UPLOAD: ${{ vars.REACT_APP_ENABLE_DOCUMENT_UPLOAD }}  
          REACT_APP_ENABLE_CHAT_EXPORT: ${{ vars.REACT_APP_ENABLE_CHAT_EXPORT }}  
          REACT_APP_MAX_FILE_SIZE: ${{ vars.REACT_APP_MAX_FILE_SIZE }}  
          REACT_APP_SUPPORTED_FILE_TYPES: ${{ vars.REACT_APP_SUPPORTED_FILE_TYPES }}  
          REACT_APP_ENABLE_DEBUG: ${{ vars.REACT_APP_ENABLE_DEBUG }}  
          REACT_APP_ENABLE_DEVTOOLS: ${{ vars.REACT_APP_ENABLE_DEVTOOLS }}
          LETSENCRYPT_EMAIL: ${{ vars.LETSENCRYPT_EMAIL }}

        run: |
          set -euo pipefail
          cat > ${ENV_NAME}.env <<EOF
          DJANGO_SETTINGS_MODULE=projectmeats.settings.production
          API_DOMAIN=${API_DOMAIN}
          APP_DOMAIN=${APP_DOMAIN}
          DJANGO_DEBUG=0
          SECRET_KEY=${DJANGO_SECRET_KEY}
          DATABASE_URL=${DATABASE_URL}
          ALLOWED_HOSTS=${APP_DOMAIN}
          CORS_ALLOWED_ORIGINS=https://${APP_DOMAIN}
          CSRF_TRUSTED_ORIGINS=https://${APP_DOMAIN}
          APP_ENV=${ENV_NAME}
          REACT_APP_API_BASE_URL=${REACT_APP_API_BASE_URL}
          # Environment
          NODE_ENV=${NODE_ENV}
          REACT_APP_ENVIRONMENT=${REACT_APP_ENVIRONMENT}
          REACT_APP_AI_ASSISTANT_ENABLED=${REACT_APP_AI_ASSISTANT_ENABLED}
          REACT_APP_ENABLE_DOCUMENT_UPLOAD=${REACT_APP_ENABLE_DOCUMENT_UPLOAD}
          REACT_APP_ENABLE_CHAT_EXPORT=${REACT_APP_ENABLE_CHAT_EXPORT}
          REACT_APP_MAX_FILE_SIZE=${REACT_APP_MAX_FILE_SIZE}
          REACT_APP_SUPPORTED_FILE_TYPES=${REACT_APP_SUPPORTED_FILE_TYPES}
          # Development Features
          REACT_APP_ENABLE_DEBUG=${REACT_APP_ENABLE_DEBUG}
          REACT_APP_ENABLE_DEVTOOLS=${REACT_APP_ENABLE_DEVTOOLS}
          LETSENCRYPT_EMAIL=${LETSENCRYPT_EMAIL}
          EOF

          cat > image.env <<EOF
          IMAGE_TAG_BACKEND=${BACK}
          IMAGE_TAG_FRONTEND=${FRONT}
          EOF

      - name: Upload env files to PROD server
        env:
            SSH_HOST: ${{ secrets.SSH_HOST }}
            SSH_USER: ${{ secrets.SSH_USER }}
            SSH_KEY:  ${{ secrets.SSH_KEY }}
            ENV_NAME: prod
        run: |
            set -euo pipefail
            # Write key to a file
            echo "$SSH_KEY" > id_rsa
            chmod 600 id_rsa
            ssh -i id_rsa -o StrictHostKeyChecking=no "$SSH_USER@$SSH_HOST" "mkdir -p /opt/projectmeats/env && chmod 700 /opt/projectmeats/env"
            scp -i id_rsa -o StrictHostKeyChecking=no ${ENV_NAME}.env "$SSH_USER@$SSH_HOST:/opt/projectmeats/env/${ENV_NAME}.env"
            scp -i id_rsa -o StrictHostKeyChecking=no image.env "$SSH_USER@$SSH_HOST:/opt/projectmeats/env/image.env"
            ssh -i id_rsa -o StrictHostKeyChecking=no "$SSH_USER@$SSH_HOST" "chmod 600 /opt/projectmeats/env/${ENV_NAME}.env /opt/projectmeats/env/image.env"

      - name: Upload compose file to PROD
        env:
            SSH_HOST: ${{ secrets.SSH_HOST }}
            SSH_USER: ${{ secrets.SSH_USER }}
        run: |
            set -euo pipefail
            # we already have id_rsa from the previous step
            scp -i id_rsa -o StrictHostKeyChecking=no -o UserKnownHostsFile=/dev/null \
            docker-compose.prod.yml "$SSH_USER@$SSH_HOST:/opt/projectmeats/docker-compose.prod.yml"

      - name: Deploy to PROD (SSH → compose up)
        env:
            SSH_HOST: ${{ secrets.SSH_HOST }}
            SSH_USER: ${{ secrets.SSH_USER }}
            
            GITHUB_TOKEN: ${{ github.token }}
            BACK: ${{ needs.build_test_package.outputs.back_image }}
            FRONT: ${{ needs.build_test_package.outputs.front_image }}
            APP_DOMAIN: ${{ vars.APP_DOMAIN }}
            SSH_KEY_PATH: ${{ github.workspace }}/id_rsa
        run: |
            bash deploy/scripts/deploy_via_compose.sh "$SSH_HOST" "$SSH_USER" "IGNORED" prod "$BACK" "$FRONT" "$APP_DOMAIN"
      
      - name: Compute GHCR repos
        id: ghcr
        run: |
          owner=$(echo "${GITHUB_REPOSITORY_OWNER}" | tr '[:upper:]' '[:lower:]')
          repo=$(echo "${GITHUB_REPOSITORY##*/}" | tr '[:upper:]' '[:lower:]')
          echo "repos=ghcr.io/${owner}/${repo}-backend,ghcr.io/${owner}/${repo}-frontend" >> "$GITHUB_OUTPUT"
      
      - name: Remote docker cleanup (PROD)
        if: always()
        uses: ./.github/actions/remote-docker-cleanup
        with:
          ssh_host: ${{ secrets.SSH_HOST }}
          ssh_user: ${{ secrets.SSH_USER }}
          ssh_key_path: ${{ github.workspace }}/id_rsa
          repos: ${{ steps.ghcr.outputs.repos }}
          keep: "2"

      - name: Remote sanity (containers running?)
        env:
          SSH_HOST: ${{ secrets.SSH_HOST }}
          SSH_USER: ${{ secrets.SSH_USER }}
        run: |
          ssh -i id_rsa -o StrictHostKeyChecking=no "$SSH_USER@$SSH_HOST" '
            set -e
            cd /opt/projectmeats
            cnt=$(docker compose -f docker-compose.prod.yml --env-file env/prod.env --env-file env/image.env ps --services --status=running | wc -l)
            if [ "$cnt" -eq 0 ]; then
              echo "No running services after deploy"; exit 1
            fi
          '

    #   - name: Post-deploy health
    #     run: |
    #       curl -fsS "https://${{ vars.APP_DOMAIN }}/healthz" >/dev/null<|MERGE_RESOLUTION|>--- conflicted
+++ resolved
@@ -29,100 +29,6 @@
       front_image: ${{ steps.tags.outputs.FRONT }}
 
     steps:
-<<<<<<< HEAD
-    - name: Checkout code
-      uses: actions/checkout@v4
-
-    - name: Set up Python ${{ env.PYTHON_VERSION }}
-      uses: actions/setup-python@v4
-      with:
-        python-version: ${{ env.PYTHON_VERSION }}
-
-    - name: Cache Python dependencies
-      uses: actions/cache@v3
-      with:
-        path: ~/.cache/pip
-        key: ${{ runner.os }}-pip-${{ hashFiles('backend/requirements.txt') }}
-        restore-keys: |
-          ${{ runner.os }}-pip-
-
-    - name: Install dependencies
-      run: |
-        cd backend
-        python -m pip install --upgrade pip
-        pip install -r requirements.txt
-        pip install psutil  # Ensure health check dependencies
-
-    - name: Set up test environment
-      run: |
-        # Use centralized environment configuration for CI
-        python config/manage_env.py setup development
-        cd backend
-        # Override database for CI PostgreSQL
-        echo "DATABASE_URL=postgresql://postgres:postgres@localhost:5432/test_projectmeats" >> .env
-
-    - name: Validate deployment configuration
-      run: |
-        cd backend
-        python ../test_deployment.py --environment development --validate-only
-
-    - name: Run Django system checks
-      run: |
-        cd backend
-        python manage.py check
-
-    - name: Run migrations
-      run: |
-        cd backend
-        python manage.py migrate --noinput
-
-    - name: Run tests
-      run: |
-        cd backend
-        python manage.py test
-
-    - name: Validate API endpoints (404 regression test)
-      run: |
-        cd backend
-        # Start Django server for API testing
-        python manage.py runserver 8000 &
-        SERVER_PID=$!
-        sleep 5
-        
-        # Test purchase orders endpoint specifically
-        echo "Testing purchase orders API endpoint..."
-        RESPONSE=$(curl -s -w "%{http_code}" http://localhost:8000/api/v1/purchase-orders/)
-        HTTP_CODE=$(echo "$RESPONSE" | tail -c 4)
-        
-        if [ "$HTTP_CODE" != "200" ]; then
-          echo "❌ Purchase orders endpoint returned HTTP $HTTP_CODE (expected 200)"
-          kill $SERVER_PID 2>/dev/null || true
-          exit 1
-        fi
-        
-        echo "✅ Purchase orders endpoint working correctly"
-        
-        # Test redirect behavior
-        REDIRECT_CODE=$(curl -s -w "%{http_code}" -o /dev/null http://localhost:8000/api/v1/purchase-orders)
-        if [ "$REDIRECT_CODE" != "301" ]; then
-          echo "❌ Purchase orders redirect returned HTTP $REDIRECT_CODE (expected 301)"
-          kill $SERVER_PID 2>/dev/null || true
-          exit 1
-        fi
-        
-        echo "✅ URL trailing slash redirect working correctly"
-        kill $SERVER_PID 2>/dev/null || true
-
-    - name: Run code quality checks
-      run: |
-        cd backend
-        flake8 . --exclude=migrations,settings_original_backup.py --max-line-length=88
-        black --check . --exclude=migrations
-        isort --check-only . --skip=migrations
-
-  # Frontend Testing and Linting
-  frontend-test:
-=======
       - name: Checkout
         uses: actions/checkout@v4
 
@@ -225,7 +131,6 @@
     name: Deploy to DEV (auto)
     needs: [ build_test_package ]
     if: github.ref == 'refs/heads/dev'
->>>>>>> a919f102
     runs-on: ubuntu-latest
     environment: dev
 
