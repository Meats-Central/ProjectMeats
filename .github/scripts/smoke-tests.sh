--- conflicted
+++ resolved
@@ -144,35 +144,6 @@
     PASSED_TESTS=$((PASSED_TESTS + 1))
 fi
 
-<<<<<<< HEAD
-# Test 10: Container Health (if local deployment with docker access)
-# Skip in CI/CD environments where containers run on remote servers
-if command -v docker &> /dev/null && docker ps &>/dev/null 2>&1; then
-    echo -e "\n${BLUE}Test $((TOTAL_TESTS + 1)): Container Health${NC}"
-    TOTAL_TESTS=$((TOTAL_TESTS + 1))
-    
-    unhealthy=0
-    for container in pm-frontend pm-backend; do
-        if docker ps --filter "name=$container" --format "{{.Status}}" | grep -q "Up"; then
-            echo -e "${GREEN}✓ $container: Running${NC}"
-        else
-            echo -e "${RED}✗ $container: Not running${NC}"
-            unhealthy=$((unhealthy + 1))
-        fi
-    done
-    
-    if [ $unhealthy -eq 0 ]; then
-        PASSED_TESTS=$((PASSED_TESTS + 1))
-    else
-        FAILED_TESTS=$((FAILED_TESTS + 1))
-    fi
-else
-    echo -e "\n${BLUE}Test $((TOTAL_TESTS + 1)): Container Health${NC}"
-    TOTAL_TESTS=$((TOTAL_TESTS + 1))
-    echo -e "${YELLOW}⊘ SKIPPED (Docker not accessible or not running locally)${NC}"
-    PASSED_TESTS=$((PASSED_TESTS + 1))
-fi
-=======
 # Test 10: Container Health - DISABLED
 # This test is not applicable for CI/CD deployments where containers run on remote servers
 # Container health is already verified by the deployment health checks
@@ -203,7 +174,6 @@
 #     echo -e "${YELLOW}⊘ SKIPPED (Docker not accessible or not running locally)${NC}"
 #     PASSED_TESTS=$((PASSED_TESTS + 1))
 # fi
->>>>>>> 8b4a8037
 
 # Summary
 echo ""
